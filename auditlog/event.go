package auditlog

import (
	"bytes"
	"encoding/json"
	"errors"
	"fmt"
	"io/ioutil"
<<<<<<< HEAD
	"math/rand"
=======
>>>>>>> 76ce854c
	"net/http"
	"os"
	"time"
)

var (
	alpha = "abcdefghijkmnpqrstuvwxyzABCDEFGHJKLMNPQRSTUVWXYZ123456789"

	// ErrMaximumMetadataProperties is for when an event adds more metadata than
	// WorkOS can support.
	ErrMaximumMetadataProperties = errors.New("exceeded maximum number of properties for metadata")

	// ErrMetadataKeyLength is for when the key for a metadata property exceeds
	// the limit for WorkOS to ingest.
	ErrMetadataKeyLength = errors.New("exceeded 40 character limit for metadata key")

	// ErrMetadataValueLength is for when the value for a metadata property exceeds
	// the limit for WorkOS to ingest.
	ErrMetadataValueLength = errors.New("exceeded 500 character limit for metadata value")
)

func init() {
	rand.Seed(time.Now().UTC().UnixNano())
}

// Auditable is an interface to assist in representing how a given struct
// should be represented in the WorkOS Audit Log.
type Auditable interface {
	ToAuditableName() string
	ToAuditableID() string
}

// ActionType is the type that holds the CRUD action used for the WorkOS
// Audit Log.
type ActionType string

const (
	Create ActionType = "C"
	Read   ActionType = "R"
	Update ActionType = "U"
	Delete ActionType = "D"
)

// Event represents the structure of a Audit Log event with all the necessary
// metadata needed to describe an event properly.
type Event struct {
	Group      string     `json:"group"`
	Action     Action     `json:"action"`
	ActionType ActionType `json:"action_type"`
	ActorName  string     `json:"actor_name"`
	ActorID    string     `json:"actor_id"`
	Location   string     `json:"location"`
	OccurredAt time.Time  `json:"occurred_at"`
	TargetName string     `json:"target_name"`
	TargetID   string     `json:"target_id"`

	// TODO: Using interface{} means we can have nested interface{}'s which isn't
	// ideal schema wise. Supporting primitives like string, bool, int, or arrays
	// of primitives is likely fine. Before validations are enforced learn more.
	Metadata map[string]interface{} `json:"metadata,omitempty"`

	// A unique key per event to ensure WorkOS does not store the same event more
	// than once.
	idempotencyKey string
}

// NewEvent initializes a new event populated with default information about
// the environment.
func NewEvent(action Action, actionType ActionType) Event {
	location, err := os.Hostname()
	if err != nil {
		location = ""
	}

	return Event{
		idempotencyKey: generateIdempotencyKey(25),
		Action:         action,
		ActionType:     actionType,
		Location:       location,
		OccurredAt:     time.Now().UTC(),
		Metadata:       map[string]interface{}{},
	}
}

// NewEventWithHTTP iniitalizes a new event populated with default information
// about the environment and HTTP request.
func NewEventWithHTTP(action Action, actionType ActionType, r *http.Request) Event {
	event := NewEvent(action, actionType)
	event.SetLocation(r.RemoteAddr)
	metadata := map[string]interface{}{
		"http_method": r.Method,
		"request_url": r.URL.String(),
	}

	userAgent := r.Header.Get("User-Agent")
	if userAgent != "" {
		metadata["user_agent"] = userAgent
	}

	requestID := r.Header.Get("X-Request-ID")
	if requestID != "" {
		metadata["request_id"] = requestID
	}

	event.AddMetadata(metadata)

	return event
}

// NewEventWithMetadata initializes a new event populated with default
// information about the environment with a default of user supplied
// information.
func NewEventWithMetadata(action Action, actionType ActionType, metadata map[string]interface{}) (Event, error) {
	event := NewEvent(action, actionType)
	err := event.AddMetadata(metadata)
	if err != nil {
		return Event{}, err
	}

	return event, nil
}

// SetGroup sets the Event Group based on the provided interface.
func (e *Event) SetGroup(group Auditable) {
	e.Group = group.ToAuditableID()
}

// SetActor sets the Event ActorName and ActorID based on the provided interface.
func (e *Event) SetActor(actor Auditable) {
	e.ActorName = actor.ToAuditableName()
	e.ActorID = actor.ToAuditableID()
}

// SetTarget sets the Event TargetName and TargetID based on the provided interface.
func (e *Event) SetTarget(target Auditable) {
	e.TargetName = target.ToAuditableName()
	e.TargetID = target.ToAuditableID()
}

// SetLocation sets the IPV4, IPV6, or hostname where the Event originated from.
func (e *Event) SetLocation(location string) {
	e.Location = location
}

// AddMetadata adds information to enrich the Audit Log event. Add any
// information you need to properly describe the action being performed.
//
// If a particular bit of metadata surrounding the event may change at any time
// in the future and it is important you can trace what its value at a
// particular time is, you should consider adding it to the event.
func (e Event) AddMetadata(metadata map[string]interface{}) (err error) {
	for k, v := range metadata {
		err = e.addMetadata(k, v)
		if err != nil {
			return err
		}
	}

	return nil
}

func (e Event) addMetadata(key string, value interface{}) error {
	if len(e.Metadata) >= 50 {
		return ErrMaximumMetadataProperties
	}

	if len(key) > 40 {
		return ErrMetadataKeyLength
	}

	// A string was passed, need to make sure it doesn't exceed 500 character limit.
	vs, ok := value.(string)
	if ok && len(vs) > 500 {
		return ErrMetadataValueLength
	}

	// The value implements the Auditable interface and should be expanded.
	if _, ok := value.(Auditable); ok {
		nameKey := fmt.Sprintf("%s_name", key)
		idKey := fmt.Sprintf("%s_id", key)
		e.Metadata[nameKey] = value.(Auditable).ToAuditableName()
		e.Metadata[idKey] = value.(Auditable).ToAuditableID()

		return nil
	}

	e.Metadata[key] = value

	return nil
}

// Publish delivers the event to WorkOS asyncronously.
func (e Event) Publish() chan error {
	// Add the global metadata to the Event's metadata
	for k, v := range globalMetadata {
		e.Metadata[k] = v
	}

	ch := make(chan error, 1)

	// Caller can decide if it wants an async event or sync
	go func() {
		body, err := json.Marshal(e)
		if err != nil {
			ch <- err
			return
		}

		err = e.publishEvent(body)
		ch <- err
	}()

	return ch
}

// PublishEvent delivers the Audit Log event to WorkOS.
func (e Event) publishEvent(body []byte) error {
	// Add retry logic
	// Ensure http.Client connection re-use
	client := http.Client{
		Timeout: 10 * time.Second,
	}

	endpoint := os.Getenv("WORKOS_ENDPOINT")
	if endpoint == "" {
<<<<<<< HEAD
		endpoint = "https://api.workos.com/events"
	}

	// Depending on size of body, look to encode with zlib
	req, err := http.NewRequest("POST", endpoint, bytes.NewBuffer(body))
=======
		endpoint = "https://api.workos.com"
	}

	path := fmt.Sprintf("%s%s", endpoint, eventsPath)

	// Depending on size of body, look to encode with zlib
	req, err := http.NewRequest("POST", path, bytes.NewBuffer(body))
>>>>>>> 76ce854c
	if err != nil {
		return err
	}

	// Should error if not present
<<<<<<< HEAD
	apiKey := os.Getenv("WORKOS_API_KEY")
	req.Header.Set("Content-Type", "application/json")
	req.Header.Set("Idempotency-Key", e.idempotencyKey)
=======
	req.Header.Set("Content-Type", "application/json")
>>>>>>> 76ce854c
	req.Header.Set("Authorization", fmt.Sprintf("Bearer %s", apiKey))

	resp, err := client.Do(req)
	if err != nil {
		return err
	}
	defer resp.Body.Close()

	if resp.StatusCode < 200 || resp.StatusCode >= 300 {
		bodyBytes, err := ioutil.ReadAll(resp.Body)
		if err != nil {
			return err
		}
		return errors.New(string(bodyBytes))
	}

	return nil
<<<<<<< HEAD
}

func generateIdempotencyKey(size int) string {
	buffer := make([]byte, size)
	alphaLen := len(alpha)
	for i := 0; i < size; i++ {
		buffer[i] = alpha[rand.Intn(alphaLen)]
	}

	return string(buffer)
=======
>>>>>>> 76ce854c
}<|MERGE_RESOLUTION|>--- conflicted
+++ resolved
@@ -6,10 +6,7 @@
 	"errors"
 	"fmt"
 	"io/ioutil"
-<<<<<<< HEAD
 	"math/rand"
-=======
->>>>>>> 76ce854c
 	"net/http"
 	"os"
 	"time"
@@ -235,13 +232,6 @@
 
 	endpoint := os.Getenv("WORKOS_ENDPOINT")
 	if endpoint == "" {
-<<<<<<< HEAD
-		endpoint = "https://api.workos.com/events"
-	}
-
-	// Depending on size of body, look to encode with zlib
-	req, err := http.NewRequest("POST", endpoint, bytes.NewBuffer(body))
-=======
 		endpoint = "https://api.workos.com"
 	}
 
@@ -249,19 +239,14 @@
 
 	// Depending on size of body, look to encode with zlib
 	req, err := http.NewRequest("POST", path, bytes.NewBuffer(body))
->>>>>>> 76ce854c
 	if err != nil {
 		return err
 	}
 
 	// Should error if not present
-<<<<<<< HEAD
 	apiKey := os.Getenv("WORKOS_API_KEY")
 	req.Header.Set("Content-Type", "application/json")
 	req.Header.Set("Idempotency-Key", e.idempotencyKey)
-=======
-	req.Header.Set("Content-Type", "application/json")
->>>>>>> 76ce854c
 	req.Header.Set("Authorization", fmt.Sprintf("Bearer %s", apiKey))
 
 	resp, err := client.Do(req)
@@ -279,7 +264,6 @@
 	}
 
 	return nil
-<<<<<<< HEAD
 }
 
 func generateIdempotencyKey(size int) string {
@@ -290,6 +274,4 @@
 	}
 
 	return string(buffer)
-=======
->>>>>>> 76ce854c
 }