version: v1.0
name: workos-go pipeline
agent:
  machine:
    type: e1-standard-2
    os_image: ubuntu1804

blocks:
  - name: Check code style
    task:
      jobs:
        - name: gofmt
          commands:
            - checkout
<<<<<<< HEAD
            - sem-version go 1.17
            - yes | sudo apt update
            - yes | sudo apt install gccgo-go
=======
            - sem-version go 1.17.5
>>>>>>> 80f85c09
            - diff -u <(echo -n) <(gofmt -d ./)

  - name: Run tests
    task:
      prologue:
        commands:
          - export "SEMAPHORE_GIT_DIR=$(go env GOPATH)/src/github.com/workos-inc/${SEMAPHORE_PROJECT_NAME}"
          - export "PATH=$(go env GOPATH)/bin:${PATH}"
          - mkdir -vp "${SEMAPHORE_GIT_DIR}" "$(go env GOPATH)/bin"
      jobs:
        - name: go test
          commands:
            - checkout
            - sem-version go 1.17.5
            - go get github.com/stretchr/testify
            - go get github.com/google/go-querystring
            - go get github.com/google/uuid
            - go test -v ./...<|MERGE_RESOLUTION|>--- conflicted
+++ resolved
@@ -12,13 +12,9 @@
         - name: gofmt
           commands:
             - checkout
-<<<<<<< HEAD
             - sem-version go 1.17
             - yes | sudo apt update
             - yes | sudo apt install gccgo-go
-=======
-            - sem-version go 1.17.5
->>>>>>> 80f85c09
             - diff -u <(echo -n) <(gofmt -d ./)
 
   - name: Run tests
