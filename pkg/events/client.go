package events

import (
	"context"
	"encoding/json"
	"fmt"
	"net/http"
	"sync"
	"time"

	"github.com/google/go-querystring/query"
	"github.com/workos/workos-go/v4/pkg/workos_errors"

	"github.com/workos/workos-go/v4/internal/workos"
	"github.com/workos/workos-go/v4/pkg/common"
)

// ResponseLimit is the default number of records to limit a response to.
const ResponseLimit = 10

const (
	// Connection Events
	ConnectionActivated   = "connection.activated"
	ConnectionDeactivated = "connection.deactived"
	ConnectionDeleted     = "connection.deleted"
	// Directory Events
	DirectoryActivated = "dsync.activated"
	DirectoryDeleted   = "dsync.deleted"
	// Directory User Events
	DirectoryUserCreated = "dsync.user.created"
	DirectoryUserUpdated = "dsync.user.updated"
	DirectoryUserDeleted = "dsync.user.deleted"
	// Directory Group Events
	DirectoryGroupCreated     = "dsync.group.created"
	DirectoryGroupUpdated     = "dsync.group.updated"
	DirectoryGroupDeleted     = "dsync.group.deleted"
	DirectoryGroupUserAdded   = "dsync.group.user_added"
	DirectroyGroupUserRemoved = "dsync.group.user_removed"
	// User Management Events
<<<<<<< HEAD
	AuthenticationEmailVerificationFailed    = "authentication.email_verification_failed"
	AuthenticationEmailVerificationSucceeded = "authentication.email_verification_succeeded"
	AuthenticationMagicAuthFailed            = "authentication.magic_auth_failed"
	AuthenticationMagicAuthSucceeded         = "authentication.magic_auth_succeeded"
	AuthenticationMfaFailed                  = "authentication.mfa_failed"
	AuthenticationMfaSucceeded               = "authentication.mfa_succeeded"
	AuthenticationOauthFailed                = "authentication.oauth_failed"
	AuthenticationOauthSucceeded             = "authentication.oauth_succeeded"
	AuthenticationPasswordFailed             = "authentication.password_failed"
	AuthenticationPasswordSucceeded          = "authentication.password_succeeded"
	AuthenticationSsoFailed                  = "authentication.sso_failed"
	AuthenticationSsoSucceeded               = "authentication.sso_succeeded"
	UserCreated                              = "user.created"
	UserUpdated                              = "user.updated"
	UserDeleted                              = "user.deleted"
	OrganizationMembershipAdded              = "organization_membership.added" // Deprecated: use OrganizationMembershipCreated instead
	OrganizationMembershipCreated            = "organization_membership.created"
	OrganizationMembershipDeleted            = "organization_membership.deleted"
	OrganizationMembershipUpdated            = "organization_membership.updated"
	OrganizationMembershipRemoved            = "organization_membership.removed" // Deprecated: use OrganizationMembershipDeleted instead
	SessionCreated                           = "session.created"
	InvitationCreated                        = "invitation.created"
	MagicAuthCreated                         = "magic_auth.created"
=======
	UserCreated                   = "user.created"
	UserUpdated                   = "user.updated"
	UserDeleted                   = "user.deleted"
	OrganizationMembershipAdded   = "organization_membership.added" // Deprecated: use OrganizationMembershipCreated instead
	OrganizationMembershipCreated = "organization_membership.created"
	OrganizationMembershipDeleted = "organization_membership.deleted"
	OrganizationMembershipUpdated = "organization_membership.updated"
	OrganizationMembershipRemoved = "organization_membership.removed" // Deprecated: use OrganizationMembershipDeleted instead
	SessionCreated                = "session.created"
	EmailVerificationCreated      = "email_verification.created"
	InvitationCreated             = "invitation.created"
	MagicAuthCreated              = "magic_auth.created"
	PasswordResetCreated          = "password_reset.created"
>>>>>>> 607d6379
)

// Client represents a client that performs Event requests to the WorkOS API.
type Client struct {
	// The WorkOS API Key. It can be found in https://dashboard.workos.com/api-keys.
	APIKey string

	// The http.Client that is used to get Event records from WorkOS.
	// Defaults to http.Client.
	HTTPClient *http.Client

	// The endpoint to WorkOS API. Defaults to https://api.workos.com.
	Endpoint string

	once sync.Once
}

func (c *Client) init() {
	if c.HTTPClient == nil {
		c.HTTPClient = &http.Client{Timeout: 10 * time.Second}
	}

	if c.Endpoint == "" {
		c.Endpoint = "https://api.workos.com"
	}
}

// Event contains data about a particular Event.
type Event struct {
	// The Event's unique identifier.
	ID string `json:"id"`

	// The type of Event.
	Event string `json:"event"`

	// The Event's data in raw encoded JSON.
	Data json.RawMessage `json:"data"`

	// The Event's created at date.
	CreatedAt time.Time `json:"created_at"`
}

// ListEventsOpts contains the options to request provisioned Events.
type ListEventsOpts struct {
	// Filter to only return Events of particular types.
	Events []string `url:"events"`

	// Maximum number of records to return.
	Limit int `url:"limit"`

	// Pagination cursor to receive records after a provided Event ID.
	After string `url:"after,omitempty"`

	// Date range start for stream of Events.
	RangeStart string `url:"range_start,omitempty"`

	// Date range end for stream of Events.
	RangeEnd string `url:"range_end,omitempty"`

	OrganizationId string `url:"organization_id,omitempty"`
}

// GetEventsResponse describes the response structure when requesting
// Events.
type ListEventsResponse struct {
	// List of Events.
	Data []Event `json:"data"`

	// Cursor pagination options.
	ListMetadata common.ListMetadata `json:"list_metadata"`
}

// ListEvents gets a list of Events.
func (c *Client) ListEvents(
	ctx context.Context,
	opts ListEventsOpts,
) (ListEventsResponse, error) {
	c.once.Do(c.init)

	endpoint := fmt.Sprintf("%s/events", c.Endpoint)
	req, err := http.NewRequest(
		http.MethodGet,
		endpoint,
		nil,
	)
	if err != nil {
		return ListEventsResponse{}, err
	}

	req = req.WithContext(ctx)
	req.Header.Set("Authorization", "Bearer "+c.APIKey)
	req.Header.Set("Content-Type", "application/json")
	req.Header.Set("User-Agent", "workos-go/"+workos.Version)
	if opts.Limit == 0 {
		opts.Limit = ResponseLimit
	}

	queryValues, err := query.Values(opts)
	if err != nil {
		return ListEventsResponse{}, err
	}

	req.URL.RawQuery = queryValues.Encode()
	res, err := c.HTTPClient.Do(req)
	if err != nil {
		return ListEventsResponse{}, err
	}
	defer res.Body.Close()

	if err = workos_errors.TryGetHTTPError(res); err != nil {
		return ListEventsResponse{}, err
	}

	var body ListEventsResponse
	dec := json.NewDecoder(res.Body)
	err = dec.Decode(&body)
	return body, err
}<|MERGE_RESOLUTION|>--- conflicted
+++ resolved
@@ -37,7 +37,6 @@
 	DirectoryGroupUserAdded   = "dsync.group.user_added"
 	DirectroyGroupUserRemoved = "dsync.group.user_removed"
 	// User Management Events
-<<<<<<< HEAD
 	AuthenticationEmailVerificationFailed    = "authentication.email_verification_failed"
 	AuthenticationEmailVerificationSucceeded = "authentication.email_verification_succeeded"
 	AuthenticationMagicAuthFailed            = "authentication.magic_auth_failed"
@@ -59,23 +58,10 @@
 	OrganizationMembershipUpdated            = "organization_membership.updated"
 	OrganizationMembershipRemoved            = "organization_membership.removed" // Deprecated: use OrganizationMembershipDeleted instead
 	SessionCreated                           = "session.created"
+	EmailVerificationCreated                 = "email_verification.created"
 	InvitationCreated                        = "invitation.created"
 	MagicAuthCreated                         = "magic_auth.created"
-=======
-	UserCreated                   = "user.created"
-	UserUpdated                   = "user.updated"
-	UserDeleted                   = "user.deleted"
-	OrganizationMembershipAdded   = "organization_membership.added" // Deprecated: use OrganizationMembershipCreated instead
-	OrganizationMembershipCreated = "organization_membership.created"
-	OrganizationMembershipDeleted = "organization_membership.deleted"
-	OrganizationMembershipUpdated = "organization_membership.updated"
-	OrganizationMembershipRemoved = "organization_membership.removed" // Deprecated: use OrganizationMembershipDeleted instead
-	SessionCreated                = "session.created"
-	EmailVerificationCreated      = "email_verification.created"
-	InvitationCreated             = "invitation.created"
-	MagicAuthCreated              = "magic_auth.created"
-	PasswordResetCreated          = "password_reset.created"
->>>>>>> 607d6379
+	PasswordResetCreated                     = "password_reset.created"
 )
 
 // Client represents a client that performs Event requests to the WorkOS API.
