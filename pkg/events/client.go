--- conflicted
+++ resolved
@@ -37,14 +37,6 @@
 	DirectoryGroupUserAdded   = "dsync.group.user_added"
 	DirectroyGroupUserRemoved = "dsync.group.user_removed"
 	// User Management Events
-<<<<<<< HEAD
-	UserCreated                              = "user.created"
-	UserUpdated                              = "user.updated"
-	UserDeleted                              = "user.deleted"
-	OrganizationMembershipAdded              = "organization_membership.added"
-	OrganizationMembershipUpdated            = "organization_membership.updated"
-	OrganizationMembershipRemoved            = "organization_membership.removed"
-	SessionCreated                           = "session.created"
 	AuthenticationEmailVerificationFailed    = "authentication.email_verification_failed"
 	AuthenticationEmailVerificationSucceeded = "authentication.email_verification_succeeded"
 	AuthenticationMagicAuthFailed            = "authentication.magic_auth_failed"
@@ -57,19 +49,17 @@
 	AuthenticationPasswordSucceeded          = "authentication.password_succeeded"
 	AuthenticationSsoFailed                  = "authentication.sso_failed"
 	AuthenticationSsoSucceeded               = "authentication.sso_succeeded"
-=======
-	UserCreated                   = "user.created"
-	UserUpdated                   = "user.updated"
-	UserDeleted                   = "user.deleted"
-	OrganizationMembershipAdded   = "organization_membership.added" // Deprecated: use OrganizationMembershipCreated instead
-	OrganizationMembershipCreated = "organization_membership.created"
-	OrganizationMembershipDeleted = "organization_membership.deleted"
-	OrganizationMembershipUpdated = "organization_membership.updated"
-	OrganizationMembershipRemoved = "organization_membership.removed" // Deprecated: use OrganizationMembershipDeleted instead
-	SessionCreated                = "session.created"
-	InvitationCreated             = "invitation.created"
-	MagicAuthCreated              = "magic_auth.created"
->>>>>>> 956eeb39
+	UserCreated                              = "user.created"
+	UserUpdated                              = "user.updated"
+	UserDeleted                              = "user.deleted"
+	OrganizationMembershipAdded              = "organization_membership.added" // Deprecated: use OrganizationMembershipCreated instead
+	OrganizationMembershipCreated            = "organization_membership.created"
+	OrganizationMembershipDeleted            = "organization_membership.deleted"
+	OrganizationMembershipUpdated            = "organization_membership.updated"
+	OrganizationMembershipRemoved            = "organization_membership.removed" // Deprecated: use OrganizationMembershipDeleted instead
+	SessionCreated                           = "session.created"
+	InvitationCreated                        = "invitation.created"
+	MagicAuthCreated                         = "magic_auth.created"
 )
 
 // Client represents a client that performs Event requests to the WorkOS API.
