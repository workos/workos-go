--- conflicted
+++ resolved
@@ -154,11 +154,7 @@
 
 type VerifyResponse struct {
 	// Return details of the request
-<<<<<<< HEAD
-	Challenge Challenge
-=======
 	Challenge ChallengeResponse `json:"challenge"`
->>>>>>> 625e5e9f
 
 	// Boolean returning if request is valid
 	Valid bool `json:"valid"`
