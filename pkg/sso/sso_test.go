package sso

import (
	"context"
	"net/http"
	"net/http/httptest"
	"sync"
	"testing"

	"github.com/stretchr/testify/require"
	"github.com/workos-inc/workos-go/pkg/common"
)

func TestLogin(t *testing.T) {
	mux := http.NewServeMux()
	server := httptest.NewServer(mux)
	defer server.Close()

	redirectURI := server.URL + "/callback"

	profile := Profile{}
	expectedProfile := Profile{
		ID:             "profile_123",
		IdpID:          "123",
		ConnectionID:   "conn_123",
		ConnectionType: OktaSAML,
		Email:          "foo@test.com",
		FirstName:      "foo",
		LastName:       "bar",
		RawAttributes: map[string]interface{}{
			"idp_id":     "123",
			"email":      "foo@test.com",
			"first_name": "foo",
			"last_name":  "bar",
		},
	}

	wg := sync.WaitGroup{}
	wg.Add(1)

	mux.Handle("/login", Login(GetAuthorizationURLOptions{
		Domain:      "lyft.com",
		RedirectURI: redirectURI,
	}))

	mux.HandleFunc("/sso/authorize", func(w http.ResponseWriter, r *http.Request) {
		redirect := r.URL.Query().Get("redirect_uri")

		res, err := server.Client().Get(redirect)
		if err != nil {
			w.WriteHeader(http.StatusInternalServerError)
			return
		}
		res.Body.Close()

		w.WriteHeader(http.StatusOK)
	})

	mux.HandleFunc("/callback", func(w http.ResponseWriter, r *http.Request) {
		p, err := GetProfile(context.Background(), GetProfileOptions{
			Code: "authorization_code",
		})
		if err != nil {
			w.WriteHeader(http.StatusInternalServerError)
			return
		}
		profile = p

		w.WriteHeader(http.StatusOK)
		wg.Done()
	})

	mux.HandleFunc("/sso/token", profileTestHandler)

	DefaultClient = &Client{
		Endpoint:   server.URL,
		HTTPClient: server.Client(),
	}
	Configure("test", "client_123")

	res, err := server.Client().Get(server.URL + "/login")
	require.NoError(t, err)
	res.Body.Close()
	require.Equal(t, http.StatusOK, res.StatusCode)

	wg.Wait()
	require.Equal(t, expectedProfile, profile)
}

<<<<<<< HEAD
func TestSsoGetConnection(t *testing.T) {
	server := httptest.NewServer(http.HandlerFunc(getConnectionTestHandler))
=======
func TestSsoListConnections(t *testing.T) {
	server := httptest.NewServer(http.HandlerFunc(listConnectionsTestHandler))
>>>>>>> ad512211
	defer server.Close()

	DefaultClient = &Client{
		HTTPClient: server.Client(),
		Endpoint:   server.URL,
	}
	Configure("test", "client_123")

<<<<<<< HEAD
	expectedResponse := Connection{
		ID:                        "conn_id",
		ConnectionType:            "GoogleOAuth",
		Name:                      "Foo Corp",
		OAuthRedirectURI:          "uri",
		OAuthSecret:               "secret",
		OAuthUID:                  "uid",
		SamlEntityID:              "null",
		SamlIDPURL:                "null",
		SamlRelyingPartyTrustCert: "null",
		SamlX509Certs:             []string{},
		Status:                    "linked",
	}
	connectionResponse, err := GetConnection(context.Background(), GetConnectionOpts{
		Connection: "connection_id",
	})

	require.NoError(t, err)
	require.Equal(t, expectedResponse, connectionResponse)
=======
	expectedResponse := ListConnectionsResponse{
		Data: []Connection{
			Connection{
				ID:                        "conn_id",
				ConnectionType:            "GoogleOAuth",
				Name:                      "Foo Corp",
				OAuthRedirectURI:          "uri",
				OAuthSecret:               "secret",
				OAuthUID:                  "uid",
				SamlEntityID:              "null",
				SamlIDPURL:                "null",
				SamlRelyingPartyTrustCert: "null",
				SamlX509Certs:             []string{},
				Status:                    "linked",
			},
		},
		ListMetadata: common.ListMetadata{
			Before: "",
			After:  "",
		},
	}
	connectionsResponse, err := ListConnections(
		context.Background(),
		ListConnectionsOpts{},
	)

	require.NoError(t, err)
	require.Equal(t, expectedResponse, connectionsResponse)
>>>>>>> ad512211
}<|MERGE_RESOLUTION|>--- conflicted
+++ resolved
@@ -87,13 +87,8 @@
 	require.Equal(t, expectedProfile, profile)
 }
 
-<<<<<<< HEAD
 func TestSsoGetConnection(t *testing.T) {
 	server := httptest.NewServer(http.HandlerFunc(getConnectionTestHandler))
-=======
-func TestSsoListConnections(t *testing.T) {
-	server := httptest.NewServer(http.HandlerFunc(listConnectionsTestHandler))
->>>>>>> ad512211
 	defer server.Close()
 
 	DefaultClient = &Client{
@@ -102,7 +97,6 @@
 	}
 	Configure("test", "client_123")
 
-<<<<<<< HEAD
 	expectedResponse := Connection{
 		ID:                        "conn_id",
 		ConnectionType:            "GoogleOAuth",
@@ -122,7 +116,18 @@
 
 	require.NoError(t, err)
 	require.Equal(t, expectedResponse, connectionResponse)
-=======
+}
+
+func TestSsoListConnections(t *testing.T) {
+	server := httptest.NewServer(http.HandlerFunc(listConnectionsTestHandler))
+	defer server.Close()
+
+	DefaultClient = &Client{
+		HTTPClient: server.Client(),
+		Endpoint:   server.URL,
+	}
+	Configure("test", "client_123")
+
 	expectedResponse := ListConnectionsResponse{
 		Data: []Connection{
 			Connection{
@@ -151,5 +156,4 @@
 
 	require.NoError(t, err)
 	require.Equal(t, expectedResponse, connectionsResponse)
->>>>>>> ad512211
 }