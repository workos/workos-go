--- conflicted
+++ resolved
@@ -62,18 +62,17 @@
 	return DefaultClient.CreateConnection(ctx, opts)
 }
 
-<<<<<<< HEAD
 func GetConnection(
 	ctx context.Context,
 	opts GetConnectionOpts,
 ) (Connection, error) {
 	return DefaultClient.GetConnection(ctx, opts)
-=======
+}
+
 // ListConnections gets a list of existing Connections.
 func ListConnections(
 	ctx context.Context,
 	opts ListConnectionsOpts,
 ) (ListConnectionsResponse, error) {
 	return DefaultClient.ListConnections(ctx, opts)
->>>>>>> ad512211
 }