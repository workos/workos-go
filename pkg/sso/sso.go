// Package `sso` provides a client wrapping the WorkOS SSO API.
package sso

import (
	"context"
	"net/http"
	"net/url"
)

var (
	// DefaultClient is the client used by GetAuthorizationURL, GetProfile and
	// Login functions.
	DefaultClient = &Client{}
)

// Configure configures the default client that is used by GetAuthorizationURL,
// GetProfile and Login.
// It must be called before using those functions.
<<<<<<< HEAD
func Configure(apiKey, projectID string, clientID string) {
=======
// Deprecated: Please pass clientID as an argument, not projectID.
func Configure(apiKey, projectID string) {
>>>>>>> d6a859f8
	DefaultClient.APIKey = apiKey
	DefaultClient.ProjectID = projectID
	DefaultClient.ClientID = clientID
}

// GetAuthorizationURL returns an authorization url generated with the given
// options.
func GetAuthorizationURL(opts GetAuthorizationURLOptions) (*url.URL, error) {
	return DefaultClient.GetAuthorizationURL(opts)
}

// GetProfile returns a profile describing the user that authenticated with
// WorkOS SSO.
func GetProfile(ctx context.Context, opts GetProfileOptions) (Profile, error) {
	return DefaultClient.GetProfile(ctx, opts)
}

// Login return a http.Handler that redirects client to the appropriate
// login provider.
func Login(opts GetAuthorizationURLOptions) http.Handler {
	return http.HandlerFunc(func(w http.ResponseWriter, r *http.Request) {
		u, err := GetAuthorizationURL(opts)
		if err != nil {
			w.WriteHeader(http.StatusInternalServerError)
			w.Write([]byte(err.Error()))
			return
		}

		http.Redirect(w, r, u.String(), http.StatusSeeOther)
	})
}

// PromoteDraftConnection promotes a draft connection created via the WorkOS.js Embed
// such that the Enterprise users can begin signing into your application.
//
// Deprecated: Use `CreateConnection` instead.
func PromoteDraftConnection(ctx context.Context, opts PromoteDraftConnectionOptions) error {
	return DefaultClient.PromoteDraftConnection(ctx, opts)
}

// CreateConnection promotes a Draft Connection created via the WorkOS.js widget.
func CreateConnection(ctx context.Context, opts CreateConnectionOpts) (Connection, error) {
	return DefaultClient.CreateConnection(ctx, opts)
}<|MERGE_RESOLUTION|>--- conflicted
+++ resolved
@@ -16,12 +16,8 @@
 // Configure configures the default client that is used by GetAuthorizationURL,
 // GetProfile and Login.
 // It must be called before using those functions.
-<<<<<<< HEAD
+// Deprecated: Please pass clientID as an argument, not projectID.
 func Configure(apiKey, projectID string, clientID string) {
-=======
-// Deprecated: Please pass clientID as an argument, not projectID.
-func Configure(apiKey, projectID string) {
->>>>>>> d6a859f8
 	DefaultClient.APIKey = apiKey
 	DefaultClient.ProjectID = projectID
 	DefaultClient.ClientID = clientID
