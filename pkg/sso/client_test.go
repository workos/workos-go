package sso

import (
	"context"
	"encoding/json"
	"fmt"
	"net/http"
	"net/http/httptest"
	"strings"
	"testing"

	"github.com/stretchr/testify/require"
	"github.com/workos-inc/workos-go/pkg/common"
)

func TestClientAuthorizeURL(t *testing.T) {
	tests := []struct {
		scenario string
		options  GetAuthorizationURLOptions
		expected string
	}{
		{
			scenario: "generate url",
			options: GetAuthorizationURLOptions{
				Domain:      "lyft.com",
				RedirectURI: "https://example.com/sso/workos/callback",
			},
			expected: "https://api.workos.com/sso/authorize?client_id=client_123&domain=lyft.com&redirect_uri=https%3A%2F%2Fexample.com%2Fsso%2Fworkos%2Fcallback&response_type=code",
		},
		{
			scenario: "generate url with state",
			options: GetAuthorizationURLOptions{
				Domain:      "lyft.com",
				RedirectURI: "https://example.com/sso/workos/callback",
				State:       "custom state",
			},
			expected: "https://api.workos.com/sso/authorize?client_id=client_123&domain=lyft.com&redirect_uri=https%3A%2F%2Fexample.com%2Fsso%2Fworkos%2Fcallback&response_type=code&state=custom+state",
		},
		{
			scenario: "generate url with provider",
			options: GetAuthorizationURLOptions{
				Provider:    "GoogleOAuth",
				RedirectURI: "https://example.com/sso/workos/callback",
				State:       "custom state",
			},
			expected: "https://api.workos.com/sso/authorize?client_id=client_123&provider=GoogleOAuth&redirect_uri=https%3A%2F%2Fexample.com%2Fsso%2Fworkos%2Fcallback&response_type=code&state=custom+state",
		},
		{
			scenario: "generate url with provider and domain",
			options: GetAuthorizationURLOptions{
				Domain:      "lyft.com",
				Provider:    "GoogleOAuth",
				RedirectURI: "https://example.com/sso/workos/callback",
				State:       "custom state",
			},
			expected: "https://api.workos.com/sso/authorize?client_id=client_123&domain=lyft.com&provider=GoogleOAuth&redirect_uri=https%3A%2F%2Fexample.com%2Fsso%2Fworkos%2Fcallback&response_type=code&state=custom+state",
		},
	}

	for _, test := range tests {
		t.Run(test.scenario, func(t *testing.T) {
			client := Client{
				APIKey:   "test",
				ClientID: "client_123",
			}

			u, err := client.GetAuthorizationURL(test.options)
			require.NoError(t, err)
			require.Equal(t, test.expected, u.String())
		})
	}
}

func TestClientAuthorizeURLWithNoDomainAndProvider(t *testing.T) {
	client := Client{
		APIKey:   "test",
		ClientID: "client_123",
	}

	u, err := client.GetAuthorizationURL(GetAuthorizationURLOptions{
		RedirectURI: "https://example.com/sso/workos/callback",
		State:       "state",
	})

	require.Error(t, err)
	require.Nil(t, u)
}

func TestClientGetProfile(t *testing.T) {
	tests := []struct {
		scenario string
		client   *Client
		options  GetProfileOptions
		expected Profile
		err      bool
	}{
		{
			scenario: "request without api key returns an error",
			client:   &Client{},
			err:      true,
		},
		{
			scenario: "request returns a profile",
			client: &Client{
				APIKey:   "test",
				ClientID: "client_123",
			},
			options: GetProfileOptions{
				Code: "authorization_code",
			},
			expected: Profile{
				ID:             "profile_123",
				IdpID:          "123",
				ConnectionID:   "conn_123",
				ConnectionType: OktaSAML,
				Email:          "foo@test.com",
				FirstName:      "foo",
				LastName:       "bar",
				RawAttributes: map[string]interface{}{
					"idp_id":     "123",
					"email":      "foo@test.com",
					"first_name": "foo",
					"last_name":  "bar",
				},
			},
		},
	}

	for _, test := range tests {
		t.Run(test.scenario, func(t *testing.T) {
			server := httptest.NewServer(http.HandlerFunc(profileTestHandler))
			defer server.Close()

			client := test.client
			client.Endpoint = server.URL
			client.HTTPClient = server.Client()

			profile, err := client.GetProfile(context.Background(), test.options)
			if test.err {
				require.Error(t, err)
				return
			}
			require.NoError(t, err)
			require.Equal(t, test.expected, profile)
		})
	}
}

func profileTestHandler(w http.ResponseWriter, r *http.Request) {
	if r.URL.Path != "/sso/token" {
		fmt.Println("path:", r.URL.Path)
		w.WriteHeader(http.StatusNotFound)
		return
	}

	r.ParseForm()

	if clientSecret := r.Form.Get("client_secret"); clientSecret != "test" {
		w.WriteHeader(http.StatusForbidden)
		return
	}

	if userAgent := r.Header.Get("User-Agent"); !strings.Contains(userAgent, "workos-go/") {
		w.WriteHeader(http.StatusBadRequest)
		return
	}

	b, err := json.Marshal(struct {
		Profile Profile `json:"profile"`
	}{
		Profile: Profile{
			ID:             "profile_123",
			IdpID:          "123",
			ConnectionID:   "conn_123",
			ConnectionType: OktaSAML,
			Email:          "foo@test.com",
			FirstName:      "foo",
			LastName:       "bar",
			RawAttributes: map[string]interface{}{
				"idp_id":     "123",
				"email":      "foo@test.com",
				"first_name": "foo",
				"last_name":  "bar",
			},
		},
	})
	if err != nil {
		w.WriteHeader(http.StatusInternalServerError)
		return
	}

	w.WriteHeader(http.StatusOK)
	w.Write(b)
}

func TestPromoteDraftConnection(t *testing.T) {
	server := httptest.NewServer(http.HandlerFunc(promoteDraftConnectionTestHandler))
	defer server.Close()

	client := &Client{
		APIKey:   "test",
		Endpoint: server.URL,
	}

	err := client.PromoteDraftConnection(context.TODO(), PromoteDraftConnectionOptions{
		Token: "wOrkOStoKeN",
	})
	require.NoError(t, err)
}

func TestPromoteDraftConnectionUnauthorized(t *testing.T) {
	server := httptest.NewServer(http.HandlerFunc(promoteDraftConnectionTestHandler))
	defer server.Close()

	client := &Client{
		Endpoint: server.URL,
	}

	err := client.PromoteDraftConnection(context.TODO(), PromoteDraftConnectionOptions{
		Token: "wOrkOStoKeN",
	})
	require.Error(t, err)
	t.Log(err)
}

func TestPromoteDraftBadToken(t *testing.T) {
	server := httptest.NewServer(http.HandlerFunc(promoteDraftConnectionTestHandler))
	defer server.Close()

	client := &Client{
		APIKey:   "test",
		Endpoint: server.URL,
	}

	err := client.PromoteDraftConnection(context.TODO(), PromoteDraftConnectionOptions{
		Token: "wOrkOStoKeNfoo",
	})
	require.Error(t, err)
	t.Log(err)
}

func promoteDraftConnectionTestHandler(w http.ResponseWriter, r *http.Request) {
	auth := r.Header.Get("Authorization")
	if auth != "Bearer test" {
		http.Error(w, "bad auth", http.StatusUnauthorized)
		return
	}

	userAgent := r.Header.Get("User-Agent")
	if !strings.HasPrefix(userAgent, "workos-go/") {
		http.Error(w, "bad user agent", http.StatusBadRequest)
		return
	}

	path := strings.Split(r.URL.Path, "/")

	if len(path) != 4 {
		http.Error(w, "path does not have 3 elements", http.StatusNotFound)
		return
	}

	if path[1] != "draft_connections" || path[3] != "activate" {
		http.Error(w, "invalid path: "+r.URL.Path, http.StatusNotFound)
		return
	}

	if token := path[2]; token != "wOrkOStoKeN" {
		http.Error(w, "token not found", http.StatusNotFound)
		return
	}

	w.WriteHeader(http.StatusCreated)
}

func TestClientCreateConnection(t *testing.T) {
	tests := []struct {
		scenario string
		client   *Client
		options  CreateConnectionOpts
		expected Connection
		err      bool
	}{
		{
			scenario: "Request without API Key returns an error",
			client:   &Client{},
			err:      true,
		},
		{
			scenario: "Request with valid API Key and Draft Connection",
			client: &Client{
				APIKey: "test",
			},
			options: CreateConnectionOpts{
				Source: "source",
			},
			expected: Connection{
				ID:                        "connection",
				Name:                      "Terrace House",
				Status:                    Unlinked,
				ConnectionType:            OktaSAML,
				OAuthUID:                  "",
				OAuthSecret:               "",
				OAuthRedirectURI:          "",
				SamlEntityID:              "http://www.okta.com/rijeonghyeok",
				SamlIDPURL:                "https://foo.okta.com/app/fried/chicken/sso/saml",
				SamlRelyingPartyTrustCert: "",
				SamlX509Certs: []string{
					"-----BEGIN CERTIFICATE----------END CERTIFICATE-----",
				},
			},
			err: false,
		},
	}

	for _, test := range tests {
		t.Run(test.scenario, func(t *testing.T) {
			server := httptest.NewServer(http.HandlerFunc(createConnectionTestHandler))
			defer server.Close()

			client := test.client
			client.Endpoint = server.URL
			client.HTTPClient = server.Client()

			connection, err := client.CreateConnection(context.Background(), test.options)
			if test.err {
				require.Error(t, err)
				return
			}
			require.NoError(t, err)
			require.Equal(t, test.expected, connection)
		})
	}
}

func createConnectionTestHandler(w http.ResponseWriter, r *http.Request) {
	if r.URL.Path != "/connections" {
		w.WriteHeader(http.StatusNotFound)
		return
	}

	auth := r.Header.Get("Authorization")
	if auth != "Bearer test" {
		http.Error(w, "Unauthorized", http.StatusUnauthorized)
		return
	}

	if userAgent := r.Header.Get("User-Agent"); !strings.Contains(userAgent, "workos-go/") {
		w.WriteHeader(http.StatusBadRequest)
		return
	}

	connection, err := json.Marshal(Connection{
		ID:                        "connection",
		Name:                      "Terrace House",
		Status:                    Unlinked,
		ConnectionType:            OktaSAML,
		OAuthUID:                  "",
		OAuthSecret:               "",
		OAuthRedirectURI:          "",
		SamlEntityID:              "http://www.okta.com/rijeonghyeok",
		SamlIDPURL:                "https://foo.okta.com/app/fried/chicken/sso/saml",
		SamlRelyingPartyTrustCert: "",
		SamlX509Certs: []string{
			"-----BEGIN CERTIFICATE----------END CERTIFICATE-----",
		},
	})

	if err != nil {
		w.WriteHeader(http.StatusInternalServerError)
		return
	}

	w.WriteHeader(http.StatusCreated)
	w.Write(connection)
}

<<<<<<< HEAD
func TestGetConnection(t *testing.T) {
	tests := []struct {
		scenario string
		client   *Client
		options  GetConnectionOpts
		expected Connection
=======
func TestListConnections(t *testing.T) {
	tests := []struct {
		scenario string
		client   *Client
		options  ListConnectionsOpts
		expected ListConnectionsResponse
>>>>>>> ad512211
		err      bool
	}{
		{
			scenario: "Request without API Key returns an error",
			client:   &Client{},
			err:      true,
		},
		{
<<<<<<< HEAD
			scenario: "Request returns a Connection",
			client: &Client{
				APIKey: "test",
			},
			options: GetConnectionOpts{
				Connection: "connection_id",
			},
			expected: Connection{
				ID:                        "conn_id",
				ConnectionType:            "GoogleOAuth",
				Name:                      "Foo Corp",
				OAuthRedirectURI:          "uri",
				OAuthSecret:               "secret",
				OAuthUID:                  "uid",
				SamlEntityID:              "null",
				SamlIDPURL:                "null",
				SamlRelyingPartyTrustCert: "null",
				SamlX509Certs:             []string{},
				Status:                    "linked",
=======
			scenario: "Request returns Connections",
			client: &Client{
				APIKey: "test",
			},
			options: ListConnectionsOpts{},
			expected: ListConnectionsResponse{
				Data: []Connection{
					Connection{
						ID:                        "conn_id",
						ConnectionType:            "GoogleOAuth",
						Name:                      "Foo Corp",
						OAuthRedirectURI:          "uri",
						OAuthSecret:               "secret",
						OAuthUID:                  "uid",
						SamlEntityID:              "null",
						SamlIDPURL:                "null",
						SamlRelyingPartyTrustCert: "null",
						SamlX509Certs:             []string{},
						Status:                    "linked",
					},
				},
				ListMetadata: common.ListMetadata{
					Before: "",
					After:  "",
				},
>>>>>>> ad512211
			},
		},
	}

	for _, test := range tests {
		t.Run(test.scenario, func(t *testing.T) {
<<<<<<< HEAD
			server := httptest.NewServer(http.HandlerFunc(getConnectionTestHandler))
=======
			server := httptest.NewServer(http.HandlerFunc(listConnectionsTestHandler))
>>>>>>> ad512211
			defer server.Close()

			client := test.client
			client.Endpoint = server.URL
			client.HTTPClient = server.Client()

<<<<<<< HEAD
			connection, err := client.GetConnection(context.Background(), test.options)
=======
			connections, err := client.ListConnections(context.Background(), test.options)
>>>>>>> ad512211
			if test.err {
				require.Error(t, err)
				return
			}
			require.NoError(t, err)
<<<<<<< HEAD
			require.Equal(t, test.expected, connection)
		})
	}
}

func getConnectionTestHandler(w http.ResponseWriter, r *http.Request) {
=======
			require.Equal(t, test.expected, connections)
		})
	}
}

func listConnectionsTestHandler(w http.ResponseWriter, r *http.Request) {
>>>>>>> ad512211
	auth := r.Header.Get("Authorization")
	if auth != "Bearer test" {
		http.Error(w, "bad auth", http.StatusUnauthorized)
		return
	}

<<<<<<< HEAD
	body, err := json.Marshal(Connection{
		ID:                        "conn_id",
		ConnectionType:            "GoogleOAuth",
		Name:                      "Foo Corp",
		OAuthRedirectURI:          "uri",
		OAuthSecret:               "secret",
		OAuthUID:                  "uid",
		SamlEntityID:              "null",
		SamlIDPURL:                "null",
		SamlRelyingPartyTrustCert: "null",
		SamlX509Certs:             []string{},
		Status:                    "linked",
=======
	if userAgent := r.Header.Get("User-Agent"); !strings.Contains(userAgent, "workos-go/") {
		w.WriteHeader(http.StatusBadRequest)
		return
	}

	body, err := json.Marshal(ListConnectionsResponse{
		Data: []Connection{
			Connection{
				ID:                        "conn_id",
				ConnectionType:            "GoogleOAuth",
				Name:                      "Foo Corp",
				OAuthRedirectURI:          "uri",
				OAuthSecret:               "secret",
				OAuthUID:                  "uid",
				SamlEntityID:              "null",
				SamlIDPURL:                "null",
				SamlRelyingPartyTrustCert: "null",
				SamlX509Certs:             []string{},
				Status:                    "linked",
			},
		},
		ListMetadata: common.ListMetadata{
			Before: "",
			After:  "",
		},
>>>>>>> ad512211
	})
	if err != nil {
		w.WriteHeader(http.StatusInternalServerError)
		return
	}

	w.WriteHeader(http.StatusOK)
	w.Write(body)
}<|MERGE_RESOLUTION|>--- conflicted
+++ resolved
@@ -374,21 +374,12 @@
 	w.Write(connection)
 }
 
-<<<<<<< HEAD
 func TestGetConnection(t *testing.T) {
 	tests := []struct {
 		scenario string
 		client   *Client
 		options  GetConnectionOpts
 		expected Connection
-=======
-func TestListConnections(t *testing.T) {
-	tests := []struct {
-		scenario string
-		client   *Client
-		options  ListConnectionsOpts
-		expected ListConnectionsResponse
->>>>>>> ad512211
 		err      bool
 	}{
 		{
@@ -397,7 +388,6 @@
 			err:      true,
 		},
 		{
-<<<<<<< HEAD
 			scenario: "Request returns a Connection",
 			client: &Client{
 				APIKey: "test",
@@ -417,7 +407,73 @@
 				SamlRelyingPartyTrustCert: "null",
 				SamlX509Certs:             []string{},
 				Status:                    "linked",
-=======
+			},
+		},
+	}
+
+	for _, test := range tests {
+		t.Run(test.scenario, func(t *testing.T) {
+			server := httptest.NewServer(http.HandlerFunc(getConnectionTestHandler))
+			defer server.Close()
+
+			client := test.client
+			client.Endpoint = server.URL
+			client.HTTPClient = server.Client()
+
+			connection, err := client.GetConnection(context.Background(), test.options)
+			if test.err {
+				require.Error(t, err)
+				return
+			}
+			require.NoError(t, err)
+			require.Equal(t, test.expected, connection)
+		})
+	}
+}
+
+func getConnectionTestHandler(w http.ResponseWriter, r *http.Request) {
+	auth := r.Header.Get("Authorization")
+	if auth != "Bearer test" {
+		http.Error(w, "bad auth", http.StatusUnauthorized)
+		return
+	}
+
+	body, err := json.Marshal(Connection{
+		ID:                        "conn_id",
+		ConnectionType:            "GoogleOAuth",
+		Name:                      "Foo Corp",
+		OAuthRedirectURI:          "uri",
+		OAuthSecret:               "secret",
+		OAuthUID:                  "uid",
+		SamlEntityID:              "null",
+		SamlIDPURL:                "null",
+		SamlRelyingPartyTrustCert: "null",
+		SamlX509Certs:             []string{},
+		Status:                    "linked",
+	})
+	if err != nil {
+		w.WriteHeader(http.StatusInternalServerError)
+		return
+	}
+
+	w.WriteHeader(http.StatusOK)
+	w.Write(body)
+}
+
+func TestListConnections(t *testing.T) {
+	tests := []struct {
+		scenario string
+		client   *Client
+		options  ListConnectionsOpts
+		expected ListConnectionsResponse
+		err      bool
+	}{
+		{
+			scenario: "Request without API Key returns an error",
+			client:   &Client{},
+			err:      true,
+		},
+		{
 			scenario: "Request returns Connections",
 			client: &Client{
 				APIKey: "test",
@@ -443,69 +499,37 @@
 					Before: "",
 					After:  "",
 				},
->>>>>>> ad512211
 			},
 		},
 	}
 
 	for _, test := range tests {
 		t.Run(test.scenario, func(t *testing.T) {
-<<<<<<< HEAD
-			server := httptest.NewServer(http.HandlerFunc(getConnectionTestHandler))
-=======
 			server := httptest.NewServer(http.HandlerFunc(listConnectionsTestHandler))
->>>>>>> ad512211
 			defer server.Close()
 
 			client := test.client
 			client.Endpoint = server.URL
 			client.HTTPClient = server.Client()
 
-<<<<<<< HEAD
-			connection, err := client.GetConnection(context.Background(), test.options)
-=======
 			connections, err := client.ListConnections(context.Background(), test.options)
->>>>>>> ad512211
 			if test.err {
 				require.Error(t, err)
 				return
 			}
 			require.NoError(t, err)
-<<<<<<< HEAD
-			require.Equal(t, test.expected, connection)
-		})
-	}
-}
-
-func getConnectionTestHandler(w http.ResponseWriter, r *http.Request) {
-=======
 			require.Equal(t, test.expected, connections)
 		})
 	}
 }
 
 func listConnectionsTestHandler(w http.ResponseWriter, r *http.Request) {
->>>>>>> ad512211
 	auth := r.Header.Get("Authorization")
 	if auth != "Bearer test" {
 		http.Error(w, "bad auth", http.StatusUnauthorized)
 		return
 	}
 
-<<<<<<< HEAD
-	body, err := json.Marshal(Connection{
-		ID:                        "conn_id",
-		ConnectionType:            "GoogleOAuth",
-		Name:                      "Foo Corp",
-		OAuthRedirectURI:          "uri",
-		OAuthSecret:               "secret",
-		OAuthUID:                  "uid",
-		SamlEntityID:              "null",
-		SamlIDPURL:                "null",
-		SamlRelyingPartyTrustCert: "null",
-		SamlX509Certs:             []string{},
-		Status:                    "linked",
-=======
 	if userAgent := r.Header.Get("User-Agent"); !strings.Contains(userAgent, "workos-go/") {
 		w.WriteHeader(http.StatusBadRequest)
 		return
@@ -531,7 +555,6 @@
 			Before: "",
 			After:  "",
 		},
->>>>>>> ad512211
 	})
 	if err != nil {
 		w.WriteHeader(http.StatusInternalServerError)
