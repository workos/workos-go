package usermanagement

import (
	"bytes"
	"context"
	"encoding/json"
	"errors"
	"fmt"
	"net/http"
	"net/url"
	"time"

	"github.com/google/go-querystring/query"
	"github.com/workos/workos-go/v4/internal/workos"
	"github.com/workos/workos-go/v4/pkg/common"
	"github.com/workos/workos-go/v4/pkg/mfa"
	"github.com/workos/workos-go/v4/pkg/workos_errors"
)

// ResponseLimit is the default number of records to limit a response to.
const ResponseLimit = 10

// Order represents the order of records.
type Order string

// Constants that enumerate the available orders.
const (
	Asc  Order = "asc"
	Desc Order = "desc"
)

// InvitationState represents the state of an Invitation.
type InvitationState string

// Constants that enumerate the state of an Invitation.
const (
	Pending  InvitationState = "pending"
	Accepted InvitationState = "accepted"
	Expired  InvitationState = "expired"
	Revoked  InvitationState = "revoked"
)

type Invitation struct {
	ID             string          `json:"id"`
	Email          string          `json:"email"`
	State          InvitationState `json:"state"`
	AcceptedAt     string          `json:"accepted_at,omitempty"`
	RevokedAt      string          `json:"revoked_at,omitempty"`
	Token          string          `json:"token"`
	OrganizationID string          `json:"organization_id,omitempty"`
	ExpiresAt      string          `json:"expires_at"`
	CreatedAt      string          `json:"created_at"`
	UpdatedAt      string          `json:"updated_at"`
}

// Organization contains data about a particular Organization.
type Organization struct {
	// The Organization's unique identifier.
	ID string `json:"id"`

	// The Organization's name.
	Name string `json:"name"`
}

// OrganizationMembershipStatus represents the status of an Organization Membership.
type OrganizationMembershipStatus string

// Constants that enumerate the status of an Organization Membership.
const (
	Active                        OrganizationMembershipStatus = "active"
	PendingOrganizationMembership OrganizationMembershipStatus = "pending"
)

// OrganizationMembership contains data about a particular OrganizationMembership.
type OrganizationMembership struct {
	// The Organization Membership's unique identifier.
	ID string `json:"id"`

	// The ID of the User.
	UserID string `json:"user_id"`

	// The ID of the Organization.
	OrganizationID string `json:"organization_id"`

	// The Status of the Organization.
	Status OrganizationMembershipStatus `json:"status"`

	// CreatedAt is the timestamp of when the OrganizationMembership was created.
	CreatedAt string `json:"created_at"`

	// UpdatedAt is the timestamp of when the OrganizationMembership was updated.
	UpdatedAt string `json:"updated_at"`
}

// User contains data about a particular User.
type User struct {

	// The User's unique identifier.
	ID string `json:"id"`

	// The User's first name.
	FirstName string `json:"first_name"`

	// The User's last name.
	LastName string `json:"last_name"`

	// The User's email.
	Email string `json:"email"`

	// The timestamp of when the User was created.
	CreatedAt string `json:"created_at"`

	// The timestamp of when the User was updated.
	UpdatedAt string `json:"updated_at"`

	// Whether the User email is verified.
	EmailVerified bool `json:"email_verified"`

	// A URL reference to an image representing the User.
	ProfilePictureURL string `json:"profile_picture_url"`
}

// GetUserOpts contains the options to pass in order to get a user profile.
type GetUserOpts struct {
	// User unique identifier
	User string `json:"id"`
}

// ListUsersResponse contains the response from the ListUsers call.
type ListUsersResponse struct {
	// List of Users
	Data []User `json:"data"`

	// Cursor to paginate through the list of Users
	ListMetadata common.ListMetadata `json:"list_metadata"`
}

type ListUsersOpts struct {
	// Filter Users by their email.
	Email string `url:"email,omitempty"`

	// Filter Users by the organization they are members of.
	OrganizationID string `url:"organization_id,omitempty"`

	// Maximum number of records to return.
	Limit int `url:"limit"`

	// The order in which to paginate records.
	Order Order `url:"order,omitempty"`

	// Pagination cursor to receive records before a provided User ID.
	Before string `url:"before,omitempty"`

	// Pagination cursor to receive records after a provided User ID.
	After string `url:"after,omitempty"`
}

type CreateUserOpts struct {
	Email         string `json:"email"`
	Password      string `json:"password,omitempty"`
	FirstName     string `json:"first_name,omitempty"`
	LastName      string `json:"last_name,omitempty"`
	EmailVerified bool   `json:"email_verified,omitempty"`
}

// The algorithm originally used to hash the password.
type PasswordHashType string

// Constants that enumerate the available password hash types.
const (
	Bcrypt PasswordHashType = "bcrypt"
)

type UpdateUserOpts struct {
	User             string
	FirstName        string           `json:"first_name,omitempty"`
	LastName         string           `json:"last_name,omitempty"`
	EmailVerified    bool             `json:"email_verified,omitempty"`
	Password         string           `json:"password,omitempty"`
	PasswordHash     string           `json:"password_hash,omitempty"`
	PasswordHashType PasswordHashType `json:"password_hash_type,omitempty"`
}

type DeleteUserOpts struct {
	User string
}

type AuthenticateWithPasswordOpts struct {
	ClientID  string `json:"client_id"`
	Email     string `json:"email"`
	Password  string `json:"password"`
	IPAddress string `json:"ip_address,omitempty"`
	UserAgent string `json:"user_agent,omitempty"`
}

type AuthenticateWithCodeOpts struct {
	ClientID  string `json:"client_id"`
	Code      string `json:"code"`
	IPAddress string `json:"ip_address,omitempty"`
	UserAgent string `json:"user_agent,omitempty"`
}

type AuthenticateWithRefreshTokenOpts struct {
	ClientID     string `json:"client_id"`
	RefreshToken string `json:"refresh_token"`
	IPAddress    string `json:"ip_address,omitempty"`
	UserAgent    string `json:"user_agent,omitempty"`
}

type AuthenticateWithMagicAuthOpts struct {
	ClientID string `json:"client_id"`
	Code     string `json:"code"`
	Email    string `json:"email"`

	// An authorization code used in a previous authenticate request that resulted in an existing user error response.
	// By specifying link_authorization_code, the Magic Auth authentication will link the credentials of the previous
	// authorization code with this user.
	LinkAuthorizationCode string `json:"link_authorization_code,omitempty"`
	IPAddress             string `json:"ip_address,omitempty"`
	UserAgent             string `json:"user_agent,omitempty"`
}

type AuthenticateWithTOTPOpts struct {
	ClientID                   string `json:"client_id"`
	Code                       string `json:"code"`
	IPAddress                  string `json:"ip_address,omitempty"`
	UserAgent                  string `json:"user_agent,omitempty"`
	PendingAuthenticationToken string `json:"pending_authentication_token"`
	AuthenticationChallengeID  string `json:"authentication_challenge_id"`
}

type AuthenticateWithEmailVerificationCodeOpts struct {
	ClientID                   string `json:"client_id"`
	Code                       string `json:"code"`
	PendingAuthenticationToken string `json:"pending_authentication_token"`
	IPAddress                  string `json:"ip_address,omitempty"`
	UserAgent                  string `json:"user_agent,omitempty"`
}

type AuthenticateWithOrganizationSelectionOpts struct {
	ClientID                   string `json:"client_id"`
	PendingAuthenticationToken string `json:"pending_authentication_token"`
	OrganizationID             string `json:"organization_id"`
	IPAddress                  string `json:"ip_address,omitempty"`
	UserAgent                  string `json:"user_agent,omitempty"`
}

type Impersonator struct {
	// The email address of the WorkOS Dashboard user using impersonation.
	Email string `json:"email"`

	// The reason provided by the impersoantor for impersonating the user.
	Reason string `json:"reason"`
}

type AuthenticateResponse struct {
	User User `json:"user"`

	// Which Organization the user is signing in to.
	// If the user is a member of multiple organizations, this is the organization the user selected
	// as part of the authentication flow.
	// If the user is a member of only one organization, this is that organization.
	// If the user is not a member of any organizations, this is null.
	OrganizationID string `json:"organization_id"`

<<<<<<< HEAD
	// Present if the authenticated user is being impersonated.
	Impersonator *Impersonator `json:"impersonator"`
=======
	// The AccessToken can be validated to confirm that a user has an active session.
	AccessToken string `json:"access_token"`

	// This RefreshToken can be used to obtain a new AccessToken using
	// `AuthenticateWithRefreshToken`
	RefreshToken string `json:"refresh_token"`
}

type RefreshAuthenticationResponse struct {
	// The AccessToken can be validated to confirm that a user has an active session.
	AccessToken string `json:"access_token"`

	// This RefreshToken can be used to obtain a new AccessToken using
	// `AuthenticateWithRefreshToken`
	RefreshToken string `json:"refresh_token"`
>>>>>>> 89cdb9d9
}

type SendVerificationEmailOpts struct {
	// The unique ID of the User who will be sent a verification email.
	User string
}

type VerifyEmailOpts struct {
	// The unique ID of the User whose email address will be verified.
	User string
	// The verification code emailed to the user.
	Code string `json:"code"`
}

type SendPasswordResetEmailOpts struct {
	// The unique ID of the User whose email address will be verified.
	Email string `json:"email"`

	// The URL that will be linked to in the verification email.
	PasswordResetUrl string `json:"password_reset_url"`
}

type ResetPasswordOpts struct {
	// The verification token emailed to the user.
	Token string `json:"token"`

	// The new password to be set for the user.
	NewPassword string `json:"new_password"`
}

type UserResponse struct {
	User User `json:"user"`
}

type SendMagicAuthCodeOpts struct {
	// The email address the one-time code will be sent to.
	Email string `json:"email"`
}

type EnrollAuthFactorOpts struct {
	User       string
	Type       mfa.FactorType `json:"type"`
	TOTPIssuer string         `json:"totp_issuer,omitempty"`
	TOTPUser   string         `json:"totp_user,omitempty"`
}

type EnrollAuthFactorResponse struct {
	Factor    mfa.Factor    `json:"authentication_factor"`
	Challenge mfa.Challenge `json:"authentication_challenge"`
}

type ListAuthFactorsOpts struct {
	User string
}

type ListAuthFactorsResponse struct {
	Data []mfa.Factor `json:"data"`

	ListMetadata common.ListMetadata `json:"list_metadata"`
}

type GetOrganizationMembershipOpts struct {
	// Organization Membership unique identifier
	OrganizationMembership string
}

type ListOrganizationMembershipsOpts struct {
	// Filter memberships by Organization ID.
	OrganizationID string `url:"organization_id,omitempty"`

	// Filter memberships by User ID.
	UserID string `url:"user_id,omitempty"`

	// Maximum number of records to return.
	Limit int `url:"limit"`

	// The order in which to paginate records.
	Order Order `url:"order,omitempty"`

	// Pagination cursor to receive records before a provided
	// Organization Membership ID.
	Before string `url:"before,omitempty"`

	// Pagination cursor to receive records after a provided
	// Organization Membership ID.
	After string `url:"after,omitempty"`
}

type ListOrganizationMembershipsResponse struct {
	Data []OrganizationMembership `json:"data"`

	ListMetadata common.ListMetadata `json:"list_metadata"`
}

type CreateOrganizationMembershipOpts struct {
	// The ID of the User to add as a member.
	UserID string `json:"user_id"`

	// The ID of the Organization in which to add the User as a member.
	OrganizationID string `json:"organization_id"`
}

type DeleteOrganizationMembershipOpts struct {
	// The ID of the Organization Membership to delete.
	OrganizationMembership string
}

type GetInvitationOpts struct {
	Invitation string
}

// ListInvitations contains the response from the ListInvitations call.
type ListInvitationsResponse struct {
	// List of Invitations
	Data []Invitation `json:"data"`

	// Cursor to paginate through the list of Invitations
	ListMetadata common.ListMetadata `json:"listMetadata"`
}

type ListInvitationsOpts struct {
	OrganizationID string `json:"organization_id,omitempty"`

	Email string `json:"email,omitempty"`

	// Maximum number of records to return.
	Limit int `url:"limit"`

	// The order in which to paginate records.
	Order Order `url:"order,omitempty"`

	// Pagination cursor to receive records before a provided User ID.
	Before string `url:"before,omitempty"`

	// Pagination cursor to receive records after a provided User ID.
	After string `url:"after,omitempty"`
}

type SendInvitationOpts struct {
	Email          string `json:"email"`
	OrganizationID string `json:"organization_id,omitempty"`
	ExpiresInDays  int    `json:"expires_in_days,omitempty"`
	InviterUserID  string `json:"inviter_user_id,omitempty"`
}

type RevokeInvitationOpts struct {
	Invitation string
}

type RevokeSessionOpts struct {
	SessionID string `json:"session_id"`
}

func NewClient(apiKey string) *Client {
	return &Client{
		APIKey:     apiKey,
		Endpoint:   "https://api.workos.com",
		HTTPClient: &http.Client{Timeout: time.Second * 10},
		JSONEncode: json.Marshal,
	}
}

// GetUser returns details of an existing user
func (c *Client) GetUser(ctx context.Context, opts GetUserOpts) (User, error) {
	endpoint := fmt.Sprintf(
		"%s/user_management/users/%s",
		c.Endpoint,
		opts.User,
	)

	req, err := http.NewRequest(
		http.MethodGet,
		endpoint,
		nil,
	)
	if err != nil {
		return User{}, err
	}
	req = req.WithContext(ctx)
	req.Header.Set("User-Agent", "workos-go/"+workos.Version)
	req.Header.Set("Authorization", "Bearer "+c.APIKey)
	req.Header.Set("Content-Type", "application/json")

	res, err := c.HTTPClient.Do(req)
	if err != nil {
		return User{}, err
	}
	defer res.Body.Close()

	if err = workos_errors.TryGetHTTPError(res); err != nil {
		return User{}, err
	}

	var body User
	dec := json.NewDecoder(res.Body)
	err = dec.Decode(&body)

	return body, err
}

// ListUsers get a list of all of your existing users matching the criteria specified.
func (c *Client) ListUsers(ctx context.Context, opts ListUsersOpts) (ListUsersResponse, error) {
	endpoint := fmt.Sprintf(
		"%s/user_management/users",
		c.Endpoint,
	)

	req, err := http.NewRequest(
		http.MethodGet,
		endpoint,
		nil,
	)
	if err != nil {
		return ListUsersResponse{}, err
	}
	req = req.WithContext(ctx)
	req.Header.Set("User-Agent", "workos-go/"+workos.Version)
	req.Header.Set("Authorization", "Bearer "+c.APIKey)
	req.Header.Set("Content-Type", "application/json")

	if opts.Limit == 0 {
		opts.Limit = ResponseLimit
	}

	if opts.Order == "" {
		opts.Order = Desc
	}

	queryValues, err := query.Values(opts)
	if err != nil {
		return ListUsersResponse{}, err
	}

	req.URL.RawQuery = queryValues.Encode()

	res, err := c.HTTPClient.Do(req)
	if err != nil {
		return ListUsersResponse{}, err
	}
	defer res.Body.Close()

	if err = workos_errors.TryGetHTTPError(res); err != nil {
		return ListUsersResponse{}, err
	}

	var body ListUsersResponse
	dec := json.NewDecoder(res.Body)
	err = dec.Decode(&body)

	return body, err
}

// CreateUser create a new user with email password authentication.
// Only unmanaged users can be created directly using the User Management API.
func (c *Client) CreateUser(ctx context.Context, opts CreateUserOpts) (User, error) {
	endpoint := fmt.Sprintf(
		"%s/user_management/users",
		c.Endpoint,
	)

	data, err := c.JSONEncode(opts)
	if err != nil {
		return User{}, err
	}

	req, err := http.NewRequest(
		http.MethodPost,
		endpoint,
		bytes.NewBuffer(data),
	)
	if err != nil {
		return User{}, err
	}
	req = req.WithContext(ctx)
	req.Header.Set("User-Agent", "workos-go/"+workos.Version)
	req.Header.Set("Authorization", "Bearer "+c.APIKey)
	req.Header.Set("Content-Type", "application/json")

	res, err := c.HTTPClient.Do(req)
	if err != nil {
		return User{}, err
	}
	defer res.Body.Close()

	if err = workos_errors.TryGetHTTPError(res); err != nil {
		return User{}, err
	}

	var body User
	dec := json.NewDecoder(res.Body)
	err = dec.Decode(&body)

	return body, err
}

// UpdateUser updates User attributes.
func (c *Client) UpdateUser(ctx context.Context, opts UpdateUserOpts) (User, error) {
	endpoint := fmt.Sprintf(
		"%s/user_management/users/%s",
		c.Endpoint,
		opts.User,
	)

	data, err := c.JSONEncode(opts)
	if err != nil {
		return User{}, err
	}

	req, err := http.NewRequest(
		http.MethodPut,
		endpoint,
		bytes.NewBuffer(data),
	)
	if err != nil {
		return User{}, err
	}
	req = req.WithContext(ctx)
	req.Header.Set("User-Agent", "workos-go/"+workos.Version)
	req.Header.Set("Authorization", "Bearer "+c.APIKey)
	req.Header.Set("Content-Type", "application/json")

	res, err := c.HTTPClient.Do(req)
	if err != nil {
		return User{}, err
	}
	defer res.Body.Close()

	if err = workos_errors.TryGetHTTPError(res); err != nil {
		return User{}, err
	}

	var body User
	dec := json.NewDecoder(res.Body)
	err = dec.Decode(&body)

	return body, err
}

// DeleteUser delete an existing user.
func (c *Client) DeleteUser(ctx context.Context, opts DeleteUserOpts) error {
	endpoint := fmt.Sprintf(
		"%s/user_management/users/%s",
		c.Endpoint,
		opts.User,
	)

	req, err := http.NewRequest(
		http.MethodDelete,
		endpoint,
		nil,
	)
	if err != nil {
		return err
	}
	req = req.WithContext(ctx)
	req.Header.Set("User-Agent", "workos-go/"+workos.Version)
	req.Header.Set("Authorization", "Bearer "+c.APIKey)
	req.Header.Set("Content-Type", "application/json")

	res, err := c.HTTPClient.Do(req)
	if err != nil {
		return err
	}
	defer res.Body.Close()

	return workos_errors.TryGetHTTPError(res)
}

// GetAuthorizationURLOpts contains the options to pass in order to generate
// an authorization url.
type GetAuthorizationURLOpts struct {
	// Your WorkOS Project's Client ID.
	//
	// REQUIRED.
	ClientID string

	// The callback URL where your app redirects the user after an
	// authorization code is granted (eg. https://foo.com/callback).
	//
	// REQUIRED.
	RedirectURI string

	// The Provider connection selector is used to initiate SSO using an OAuth-compatible provider.
	Provider string

	// The ConnectionID connection selector is used to initiate SSO for a Connection.
	ConnectionID string

	// The organization_id connection selector is used to initiate SSO for an Organization.
	OrganizationID string

	// Use state to encode arbitrary information to restore state through redirects.
	//
	// OPTIONAL.
	State string

	// Username/email hint that will be passed as a parameter to the to IdP login page.
	// OPTIONAL.
	LoginHint string

	// Domain hint that will be passed as a parameter to the IdP login page.
	// OPTIONAL.
	DomainHint string
}

// GetAuthorizationURL generates an OAuth 2.0 authorization URL.
// To indicate the connection to use for authentication, use one of the following connection selectors:
// connection_id, organization_id, or provider.
// These connection selectors are mutually exclusive, and exactly one must be provided.
func (c *Client) GetAuthorizationURL(opts GetAuthorizationURLOpts) (*url.URL, error) {

	query := make(url.Values, 5)
	query.Set("client_id", opts.ClientID)
	query.Set("redirect_uri", opts.RedirectURI)
	query.Set("response_type", "code")

	if opts.ClientID == "" {
		return nil, errors.New("incomplete arguments: missing ClientID")
	}
	if opts.RedirectURI == "" {
		return nil, errors.New("incomplete arguments: missing RedirectURI")
	}
	if opts.Provider == "" && opts.ConnectionID == "" && opts.OrganizationID == "" {
		return nil, errors.New("incomplete arguments: missing ConnectionID, OrganizationID, or Provider")
	}
	if opts.Provider != "" {
		query.Set("provider", string(opts.Provider))
	}
	if opts.ConnectionID != "" {
		query.Set("connection", opts.ConnectionID)
	}
	if opts.OrganizationID != "" {
		query.Set("organization", opts.OrganizationID)
	}
	if opts.LoginHint != "" {
		query.Set("login_hint", opts.LoginHint)
	}
	if opts.DomainHint != "" {
		query.Set("domain_hint", opts.DomainHint)
	}
	if opts.State != "" {
		query.Set("state", opts.State)
	}

	u, err := url.ParseRequestURI(c.Endpoint + "/user_management/authorize")
	if err != nil {
		return nil, err
	}

	u.RawQuery = query.Encode()
	return u, nil
}

// AuthenticateWithPassword authenticates a user with Email and Password
func (c *Client) AuthenticateWithPassword(ctx context.Context, opts AuthenticateWithPasswordOpts) (AuthenticateResponse, error) {
	payload := struct {
		AuthenticateWithPasswordOpts
		ClientSecret string `json:"client_secret"`
		GrantType    string `json:"grant_type"`
	}{
		AuthenticateWithPasswordOpts: opts,
		ClientSecret:                 c.APIKey,
		GrantType:                    "password",
	}

	jsonData, err := json.Marshal(payload)
	if err != nil {
		return AuthenticateResponse{}, err
	}

	req, err := http.NewRequest(
		http.MethodPost,
		c.Endpoint+"/user_management/authenticate",
		bytes.NewBuffer(jsonData),
	)

	if err != nil {
		return AuthenticateResponse{}, err
	}

	// Add headers and context to the request
	req = req.WithContext(ctx)
	req.Header.Set("User-Agent", "workos-go/"+workos.Version)
	req.Header.Set("Content-Type", "application/json")

	// Execute the request
	res, err := c.HTTPClient.Do(req)
	if err != nil {
		return AuthenticateResponse{}, err
	}
	defer res.Body.Close()

	if err = workos_errors.TryGetHTTPError(res); err != nil {
		return AuthenticateResponse{}, err
	}

	// Parse the JSON response
	var body AuthenticateResponse
	dec := json.NewDecoder(res.Body)
	err = dec.Decode(&body)

	return body, err
}

// AuthenticateWithCode authenticates an OAuth user or a managed SSO user that is logging in through SSO
func (c *Client) AuthenticateWithCode(ctx context.Context, opts AuthenticateWithCodeOpts) (AuthenticateResponse, error) {
	payload := struct {
		AuthenticateWithCodeOpts
		ClientSecret string `json:"client_secret"`
		GrantType    string `json:"grant_type"`
	}{
		AuthenticateWithCodeOpts: opts,
		ClientSecret:             c.APIKey,
		GrantType:                "authorization_code",
	}

	jsonData, err := json.Marshal(payload)
	if err != nil {
		return AuthenticateResponse{}, err
	}

	req, err := http.NewRequest(
		http.MethodPost,
		c.Endpoint+"/user_management/authenticate",
		bytes.NewBuffer(jsonData),
	)

	if err != nil {
		return AuthenticateResponse{}, err
	}

	// Add headers and context to the request
	req = req.WithContext(ctx)
	req.Header.Set("User-Agent", "workos-go/"+workos.Version)
	req.Header.Set("Content-Type", "application/json")

	// Execute the request
	res, err := c.HTTPClient.Do(req)
	if err != nil {
		return AuthenticateResponse{}, err
	}
	defer res.Body.Close()

	if err = workos_errors.TryGetHTTPError(res); err != nil {
		return AuthenticateResponse{}, err
	}

	// Parse the JSON response
	var body AuthenticateResponse
	dec := json.NewDecoder(res.Body)
	err = dec.Decode(&body)

	return body, err
}

// AuthenticateWithRefreshToken obtains a new AccessToken and RefreshToken for
// an existing session
func (c *Client) AuthenticateWithRefreshToken(ctx context.Context, opts AuthenticateWithRefreshTokenOpts) (RefreshAuthenticationResponse, error) {
	payload := struct {
		AuthenticateWithRefreshTokenOpts
		ClientSecret string `json:"client_secret"`
		GrantType    string `json:"grant_type"`
	}{
		AuthenticateWithRefreshTokenOpts: opts,
		ClientSecret:                     c.APIKey,
		GrantType:                        "refresh_token",
	}

	jsonData, err := json.Marshal(payload)
	if err != nil {
		return RefreshAuthenticationResponse{}, err
	}

	req, err := http.NewRequest(
		http.MethodPost,
		c.Endpoint+"/user_management/authenticate",
		bytes.NewBuffer(jsonData),
	)

	if err != nil {
		return RefreshAuthenticationResponse{}, err
	}

	// Add headers and context to the request
	req = req.WithContext(ctx)
	req.Header.Set("User-Agent", "workos-go/"+workos.Version)
	req.Header.Set("Content-Type", "application/json")

	// Execute the request
	res, err := c.HTTPClient.Do(req)
	if err != nil {
		return RefreshAuthenticationResponse{}, err
	}
	defer res.Body.Close()

	if err = workos_errors.TryGetHTTPError(res); err != nil {
		return RefreshAuthenticationResponse{}, err
	}

	// Parse the JSON response
	var body RefreshAuthenticationResponse
	dec := json.NewDecoder(res.Body)
	err = dec.Decode(&body)

	return body, err
}

// AuthenticateWithMagicAuth authenticates a user by verifying a one-time code sent to the user's email address by
// the Magic Auth Send Code endpoint.
func (c *Client) AuthenticateWithMagicAuth(ctx context.Context, opts AuthenticateWithMagicAuthOpts) (AuthenticateResponse, error) {
	payload := struct {
		AuthenticateWithMagicAuthOpts
		ClientSecret string `json:"client_secret"`
		GrantType    string `json:"grant_type"`
	}{
		AuthenticateWithMagicAuthOpts: opts,
		ClientSecret:                  c.APIKey,
		GrantType:                     "urn:workos:oauth:grant-type:magic-auth:code",
	}

	jsonData, err := json.Marshal(payload)
	if err != nil {
		return AuthenticateResponse{}, err
	}

	req, err := http.NewRequest(
		http.MethodPost,
		c.Endpoint+"/user_management/authenticate",
		bytes.NewBuffer(jsonData),
	)

	if err != nil {
		return AuthenticateResponse{}, err
	}

	// Add headers and context to the request
	req = req.WithContext(ctx)
	req.Header.Set("User-Agent", "workos-go/"+workos.Version)
	req.Header.Set("Content-Type", "application/json")

	// Execute the request
	res, err := c.HTTPClient.Do(req)
	if err != nil {
		return AuthenticateResponse{}, err
	}
	defer res.Body.Close()

	if err = workos_errors.TryGetHTTPError(res); err != nil {
		return AuthenticateResponse{}, err
	}

	// Parse the JSON response
	var body AuthenticateResponse
	dec := json.NewDecoder(res.Body)
	err = dec.Decode(&body)

	return body, err
}

// AuthenticateWithTOTP authenticates a user by verifying a time-based one-time password (TOTP)
func (c *Client) AuthenticateWithTOTP(ctx context.Context, opts AuthenticateWithTOTPOpts) (AuthenticateResponse, error) {
	payload := struct {
		AuthenticateWithTOTPOpts
		ClientSecret string `json:"client_secret"`
		GrantType    string `json:"grant_type"`
	}{
		AuthenticateWithTOTPOpts: opts,
		ClientSecret:             c.APIKey,
		GrantType:                "urn:workos:oauth:grant-type:mfa-totp",
	}

	jsonData, err := json.Marshal(payload)
	if err != nil {
		return AuthenticateResponse{}, err
	}

	req, err := http.NewRequest(
		http.MethodPost,
		c.Endpoint+"/user_management/authenticate",
		bytes.NewBuffer(jsonData),
	)

	if err != nil {
		return AuthenticateResponse{}, err
	}

	// Add headers and context to the request
	req = req.WithContext(ctx)
	req.Header.Set("User-Agent", "workos-go/"+workos.Version)
	req.Header.Set("Content-Type", "application/json")

	// Execute the request
	res, err := c.HTTPClient.Do(req)
	if err != nil {
		return AuthenticateResponse{}, err
	}
	defer res.Body.Close()

	if err = workos_errors.TryGetHTTPError(res); err != nil {
		return AuthenticateResponse{}, err
	}

	// Parse the JSON response
	var body AuthenticateResponse
	dec := json.NewDecoder(res.Body)
	err = dec.Decode(&body)

	return body, err
}

// AuthenticateWithEmailVerificationCode authenticates a user by verifying a code sent to their email address
func (c *Client) AuthenticateWithEmailVerificationCode(ctx context.Context, opts AuthenticateWithEmailVerificationCodeOpts) (AuthenticateResponse, error) {
	payload := struct {
		AuthenticateWithEmailVerificationCodeOpts
		ClientSecret string `json:"client_secret"`
		GrantType    string `json:"grant_type"`
	}{
		AuthenticateWithEmailVerificationCodeOpts: opts,
		ClientSecret: c.APIKey,
		GrantType:    "urn:workos:oauth:grant-type:email-verification:code",
	}

	jsonData, err := json.Marshal(payload)
	if err != nil {
		return AuthenticateResponse{}, err
	}

	req, err := http.NewRequest(
		http.MethodPost,
		c.Endpoint+"/user_management/authenticate",
		bytes.NewBuffer(jsonData),
	)

	if err != nil {
		return AuthenticateResponse{}, err
	}

	// Add headers and context to the request
	req = req.WithContext(ctx)
	req.Header.Set("User-Agent", "workos-go/"+workos.Version)
	req.Header.Set("Content-Type", "application/json")

	// Execute the request
	res, err := c.HTTPClient.Do(req)
	if err != nil {
		return AuthenticateResponse{}, err
	}
	defer res.Body.Close()

	if err = workos_errors.TryGetHTTPError(res); err != nil {
		return AuthenticateResponse{}, err
	}

	// Parse the JSON response
	var body AuthenticateResponse
	dec := json.NewDecoder(res.Body)
	err = dec.Decode(&body)

	return body, err
}

// AuthenticateWithOrganizationSelection completes authentication for a user given an organization they've selected.
func (c *Client) AuthenticateWithOrganizationSelection(ctx context.Context, opts AuthenticateWithOrganizationSelectionOpts) (AuthenticateResponse, error) {
	payload := struct {
		AuthenticateWithOrganizationSelectionOpts
		ClientSecret string `json:"client_secret"`
		GrantType    string `json:"grant_type"`
	}{
		AuthenticateWithOrganizationSelectionOpts: opts,
		ClientSecret: c.APIKey,
		GrantType:    "urn:workos:oauth:grant-type:organization-selection",
	}

	jsonData, err := json.Marshal(payload)
	if err != nil {
		return AuthenticateResponse{}, err
	}

	req, err := http.NewRequest(
		http.MethodPost,
		c.Endpoint+"/user_management/authenticate",
		bytes.NewBuffer(jsonData),
	)

	if err != nil {
		return AuthenticateResponse{}, err
	}

	// Add headers and context to the request
	req = req.WithContext(ctx)
	req.Header.Set("User-Agent", "workos-go/"+workos.Version)
	req.Header.Set("Content-Type", "application/json")

	// Execute the request
	res, err := c.HTTPClient.Do(req)
	if err != nil {
		return AuthenticateResponse{}, err
	}
	defer res.Body.Close()

	if err = workos_errors.TryGetHTTPError(res); err != nil {
		return AuthenticateResponse{}, err
	}

	// Parse the JSON response
	var body AuthenticateResponse
	dec := json.NewDecoder(res.Body)
	err = dec.Decode(&body)

	return body, err
}

// SendVerificationEmail creates an email verification challenge and emails verification token to user.
func (c *Client) SendVerificationEmail(ctx context.Context, opts SendVerificationEmailOpts) (UserResponse, error) {
	endpoint := fmt.Sprintf(
		"%s/user_management/users/%s/email_verification/send",
		c.Endpoint,
		opts.User,
	)
	req, err := http.NewRequest(
		http.MethodPost,
		endpoint,
		nil,
	)
	if err != nil {
		return UserResponse{}, err
	}
	req = req.WithContext(ctx)
	req.Header.Set("User-Agent", "workos-go/"+workos.Version)
	req.Header.Set("Authorization", "Bearer "+c.APIKey)
	req.Header.Set("Content-Type", "application/json")

	res, err := c.HTTPClient.Do(req)
	if err != nil {
		return UserResponse{}, err
	}
	defer res.Body.Close()

	if err = workos_errors.TryGetHTTPError(res); err != nil {
		return UserResponse{}, err
	}

	var body UserResponse
	dec := json.NewDecoder(res.Body)
	err = dec.Decode(&body)

	return body, err
}

// VerifyEmail verifies a user's email using the verification token that was sent to the user.
func (c *Client) VerifyEmail(ctx context.Context, opts VerifyEmailOpts) (UserResponse, error) {
	endpoint := fmt.Sprintf(
		"%s/user_management/users/%s/email_verification/confirm",
		c.Endpoint,
		opts.User,
	)

	data, err := c.JSONEncode(opts)
	if err != nil {
		return UserResponse{}, err
	}

	req, err := http.NewRequest(
		http.MethodPost,
		endpoint,
		bytes.NewBuffer(data),
	)
	if err != nil {
		return UserResponse{}, err
	}
	req = req.WithContext(ctx)
	req.Header.Set("User-Agent", "workos-go/"+workos.Version)
	req.Header.Set("Authorization", "Bearer "+c.APIKey)
	req.Header.Set("Content-Type", "application/json")

	res, err := c.HTTPClient.Do(req)
	if err != nil {
		return UserResponse{}, err
	}
	defer res.Body.Close()

	if err = workos_errors.TryGetHTTPError(res); err != nil {
		return UserResponse{}, err
	}

	var body UserResponse
	dec := json.NewDecoder(res.Body)
	err = dec.Decode(&body)

	return body, err
}

// SendPasswordResetEmail creates a password reset challenge and emails a password reset link to an
// unmanaged user.
func (c *Client) SendPasswordResetEmail(ctx context.Context, opts SendPasswordResetEmailOpts) error {
	endpoint := fmt.Sprintf(
		"%s/user_management/password_reset/send",
		c.Endpoint,
	)

	data, err := c.JSONEncode(opts)
	if err != nil {
		return err
	}

	req, err := http.NewRequest(
		http.MethodPost,
		endpoint,
		bytes.NewBuffer(data),
	)
	if err != nil {
		return err
	}
	req = req.WithContext(ctx)
	req.Header.Set("User-Agent", "workos-go/"+workos.Version)
	req.Header.Set("Authorization", "Bearer "+c.APIKey)
	req.Header.Set("Content-Type", "application/json")

	res, err := c.HTTPClient.Do(req)
	if err != nil {
		return err
	}
	defer res.Body.Close()

	return workos_errors.TryGetHTTPError(res)
}

// ResetPassword resets user password using token that was sent to the user.
func (c *Client) ResetPassword(ctx context.Context, opts ResetPasswordOpts) (UserResponse, error) {
	endpoint := fmt.Sprintf(
		"%s/user_management/password_reset/confirm",
		c.Endpoint,
	)

	data, err := c.JSONEncode(opts)
	if err != nil {
		return UserResponse{}, err
	}

	req, err := http.NewRequest(
		http.MethodPost,
		endpoint,
		bytes.NewBuffer(data),
	)
	if err != nil {
		return UserResponse{}, err
	}
	req = req.WithContext(ctx)
	req.Header.Set("User-Agent", "workos-go/"+workos.Version)
	req.Header.Set("Authorization", "Bearer "+c.APIKey)
	req.Header.Set("Content-Type", "application/json")

	res, err := c.HTTPClient.Do(req)
	if err != nil {
		return UserResponse{}, err
	}
	defer res.Body.Close()

	if err = workos_errors.TryGetHTTPError(res); err != nil {
		return UserResponse{}, err
	}

	var body UserResponse
	dec := json.NewDecoder(res.Body)
	err = dec.Decode(&body)

	return body, err
}

// SendMagicAuthCode creates a one-time Magic Auth code and emails it to the user.
func (c *Client) SendMagicAuthCode(ctx context.Context, opts SendMagicAuthCodeOpts) error {
	endpoint := fmt.Sprintf(
		"%s/user_management/magic_auth/send",
		c.Endpoint,
	)

	data, err := c.JSONEncode(opts)
	if err != nil {
		return err
	}

	req, err := http.NewRequest(
		http.MethodPost,
		endpoint,
		bytes.NewBuffer(data),
	)
	if err != nil {
		return err
	}
	req = req.WithContext(ctx)
	req.Header.Set("User-Agent", "workos-go/"+workos.Version)
	req.Header.Set("Authorization", "Bearer "+c.APIKey)
	req.Header.Set("Content-Type", "application/json")

	res, err := c.HTTPClient.Do(req)
	if err != nil {
		return err
	}
	defer res.Body.Close()

	return workos_errors.TryGetHTTPError(res)
}

// EnrollAuthFactor enrolls an authentication factor for the user.
func (c *Client) EnrollAuthFactor(ctx context.Context, opts EnrollAuthFactorOpts) (EnrollAuthFactorResponse, error) {
	endpoint := fmt.Sprintf(
		"%s/user_management/users/%s/auth_factors",
		c.Endpoint,
		opts.User,
	)

	data, err := c.JSONEncode(opts)
	if err != nil {
		return EnrollAuthFactorResponse{}, err
	}

	req, err := http.NewRequest(
		http.MethodPost,
		endpoint,
		bytes.NewBuffer(data),
	)
	if err != nil {
		return EnrollAuthFactorResponse{}, err
	}
	req = req.WithContext(ctx)
	req.Header.Set("User-Agent", "workos-go/"+workos.Version)
	req.Header.Set("Authorization", "Bearer "+c.APIKey)
	req.Header.Set("Content-Type", "application/json")

	res, err := c.HTTPClient.Do(req)
	if err != nil {
		return EnrollAuthFactorResponse{}, err
	}
	defer res.Body.Close()

	if err = workos_errors.TryGetHTTPError(res); err != nil {
		return EnrollAuthFactorResponse{}, err
	}

	var body EnrollAuthFactorResponse
	dec := json.NewDecoder(res.Body)
	err = dec.Decode(&body)

	return body, err
}

// ListAuthFactors lists the available authentication factors for the user.
func (c *Client) ListAuthFactors(ctx context.Context, opts ListAuthFactorsOpts) (ListAuthFactorsResponse, error) {
	endpoint := fmt.Sprintf(
		"%s/user_management/users/%s/auth_factors",
		c.Endpoint,
		opts.User,
	)

	req, err := http.NewRequest(
		http.MethodGet,
		endpoint,
		nil,
	)
	if err != nil {
		return ListAuthFactorsResponse{}, err
	}
	req = req.WithContext(ctx)
	req.Header.Set("User-Agent", "workos-go/"+workos.Version)
	req.Header.Set("Authorization", "Bearer "+c.APIKey)
	req.Header.Set("Content-Type", "application/json")

	res, err := c.HTTPClient.Do(req)
	if err != nil {
		return ListAuthFactorsResponse{}, err
	}
	defer res.Body.Close()

	if err = workos_errors.TryGetHTTPError(res); err != nil {
		return ListAuthFactorsResponse{}, err
	}

	var body ListAuthFactorsResponse
	dec := json.NewDecoder(res.Body)
	err = dec.Decode(&body)

	return body, err
}

// GetOrganizationMembership returns details of an existing Organization Membership
func (c *Client) GetOrganizationMembership(ctx context.Context, opts GetOrganizationMembershipOpts) (OrganizationMembership, error) {
	endpoint := fmt.Sprintf(
		"%s/user_management/organization_memberships/%s",
		c.Endpoint,
		opts.OrganizationMembership,
	)

	req, err := http.NewRequest(
		http.MethodGet,
		endpoint,
		nil,
	)
	if err != nil {
		return OrganizationMembership{}, err
	}
	req = req.WithContext(ctx)
	req.Header.Set("User-Agent", "workos-go/"+workos.Version)
	req.Header.Set("Authorization", "Bearer "+c.APIKey)
	req.Header.Set("Content-Type", "application/json")

	res, err := c.HTTPClient.Do(req)
	if err != nil {
		return OrganizationMembership{}, err
	}
	defer res.Body.Close()

	if err = workos_errors.TryGetHTTPError(res); err != nil {
		return OrganizationMembership{}, err
	}

	var body OrganizationMembership
	dec := json.NewDecoder(res.Body)
	err = dec.Decode(&body)

	return body, err
}

// List Organization Memberships matching the criteria specified.
func (c *Client) ListOrganizationMemberships(ctx context.Context, opts ListOrganizationMembershipsOpts) (ListOrganizationMembershipsResponse, error) {
	endpoint := fmt.Sprintf(
		"%s/user_management/organization_memberships",
		c.Endpoint,
	)

	req, err := http.NewRequest(
		http.MethodGet,
		endpoint,
		nil,
	)
	if err != nil {
		return ListOrganizationMembershipsResponse{}, err
	}
	req = req.WithContext(ctx)
	req.Header.Set("User-Agent", "workos-go/"+workos.Version)
	req.Header.Set("Authorization", "Bearer "+c.APIKey)
	req.Header.Set("Content-Type", "application/json")

	if opts.Limit == 0 {
		opts.Limit = ResponseLimit
	}

	if opts.Order == "" {
		opts.Order = Desc
	}

	queryValues, err := query.Values(opts)
	if err != nil {
		return ListOrganizationMembershipsResponse{}, err
	}

	req.URL.RawQuery = queryValues.Encode()

	res, err := c.HTTPClient.Do(req)
	if err != nil {
		return ListOrganizationMembershipsResponse{}, err
	}
	defer res.Body.Close()

	if err = workos_errors.TryGetHTTPError(res); err != nil {
		return ListOrganizationMembershipsResponse{}, err
	}

	var body ListOrganizationMembershipsResponse
	dec := json.NewDecoder(res.Body)
	err = dec.Decode(&body)

	return body, err
}

// Create an Organization Membership. Adds a User to an Organization.
func (c *Client) CreateOrganizationMembership(ctx context.Context, opts CreateOrganizationMembershipOpts) (OrganizationMembership, error) {
	endpoint := fmt.Sprintf(
		"%s/user_management/organization_memberships",
		c.Endpoint,
	)

	data, err := c.JSONEncode(opts)
	if err != nil {
		return OrganizationMembership{}, err
	}

	req, err := http.NewRequest(
		http.MethodPost,
		endpoint,
		bytes.NewBuffer(data),
	)
	if err != nil {
		return OrganizationMembership{}, err
	}
	req = req.WithContext(ctx)
	req.Header.Set("User-Agent", "workos-go/"+workos.Version)
	req.Header.Set("Authorization", "Bearer "+c.APIKey)
	req.Header.Set("Content-Type", "application/json")

	res, err := c.HTTPClient.Do(req)
	if err != nil {
		return OrganizationMembership{}, err
	}
	defer res.Body.Close()

	if err = workos_errors.TryGetHTTPError(res); err != nil {
		return OrganizationMembership{}, err
	}

	var body OrganizationMembership
	dec := json.NewDecoder(res.Body)
	err = dec.Decode(&body)

	return body, err
}

// Delete an Organization Membership. Removes the membership's User from its Organization.
func (c *Client) DeleteOrganizationMembership(ctx context.Context, opts DeleteOrganizationMembershipOpts) error {
	endpoint := fmt.Sprintf(
		"%s/user_management/organization_memberships/%s",
		c.Endpoint,
		opts.OrganizationMembership,
	)

	req, err := http.NewRequest(
		http.MethodDelete,
		endpoint,
		nil,
	)
	if err != nil {
		return err
	}
	req = req.WithContext(ctx)
	req.Header.Set("User-Agent", "workos-go/"+workos.Version)
	req.Header.Set("Authorization", "Bearer "+c.APIKey)
	req.Header.Set("Content-Type", "application/json")

	res, err := c.HTTPClient.Do(req)
	if err != nil {
		return err
	}
	defer res.Body.Close()

	return workos_errors.TryGetHTTPError(res)
}

// GetInvitation fetches an Invitation by its ID.
func (c *Client) GetInvitation(ctx context.Context, opts GetInvitationOpts) (Invitation, error) {
	endpoint := fmt.Sprintf("%s/user_management/invitations/%s", c.Endpoint, opts.Invitation)

	req, err := http.NewRequest(http.MethodGet, endpoint, nil)
	if err != nil {
		return Invitation{}, err
	}
	req = req.WithContext(ctx)
	req.Header.Set("User-Agent", "workos-go/"+workos.Version)
	req.Header.Set("Authorization", "Bearer "+c.APIKey)
	req.Header.Set("Content-Type", "application/json")

	res, err := c.HTTPClient.Do(req)
	if err != nil {
		return Invitation{}, err
	}
	defer res.Body.Close()

	if err = workos_errors.TryGetHTTPError(res); err != nil {
		return Invitation{}, err
	}

	var body Invitation
	dec := json.NewDecoder(res.Body)
	err = dec.Decode(&body)

	return body, err
}

// ListInvitations gets a list of all of your existing Invitations matching the criteria specified.
func (c *Client) ListInvitations(ctx context.Context, opts ListInvitationsOpts) (ListInvitationsResponse, error) {
	endpoint := fmt.Sprintf(
		"%s/user_management/invitations",
		c.Endpoint,
	)

	req, err := http.NewRequest(
		http.MethodGet,
		endpoint,
		nil,
	)
	if err != nil {
		return ListInvitationsResponse{}, err
	}
	req = req.WithContext(ctx)
	req.Header.Set("User-Agent", "workos-go/"+workos.Version)
	req.Header.Set("Authorization", "Bearer "+c.APIKey)
	req.Header.Set("Content-Type", "application/json")

	if opts.Limit == 0 {
		opts.Limit = ResponseLimit
	}

	if opts.Order == "" {
		opts.Order = Desc
	}

	queryValues, err := query.Values(opts)
	if err != nil {
		return ListInvitationsResponse{}, err
	}

	req.URL.RawQuery = queryValues.Encode()

	res, err := c.HTTPClient.Do(req)
	if err != nil {
		return ListInvitationsResponse{}, err
	}
	defer res.Body.Close()

	if err = workos_errors.TryGetHTTPError(res); err != nil {
		return ListInvitationsResponse{}, err
	}

	var body ListInvitationsResponse
	dec := json.NewDecoder(res.Body)
	err = dec.Decode(&body)

	return body, err
}

func (c *Client) SendInvitation(ctx context.Context, opts SendInvitationOpts) (Invitation, error) {
	endpoint := fmt.Sprintf("%s/user_management/invitations", c.Endpoint)

	data, err := json.Marshal(opts)
	if err != nil {
		return Invitation{}, err
	}

	req, err := http.NewRequest(
		http.MethodPost,
		endpoint,
		bytes.NewBuffer(data),
	)
	if err != nil {
		return Invitation{}, err
	}
	req = req.WithContext(ctx)
	req.Header.Set("User-Agent", "workos-go/"+workos.Version)
	req.Header.Set("Authorization", "Bearer "+c.APIKey)
	req.Header.Set("Content-Type", "application/json")

	res, err := c.HTTPClient.Do(req)
	if err != nil {
		return Invitation{}, err
	}
	defer res.Body.Close()

	if err = workos_errors.TryGetHTTPError(res); err != nil {
		return Invitation{}, err
	}

	var body Invitation
	dec := json.NewDecoder(res.Body)
	err = dec.Decode(&body)

	return body, err
}

func (c *Client) RevokeInvitation(ctx context.Context, opts RevokeInvitationOpts) (Invitation, error) {
	endpoint := fmt.Sprintf("%s/user_management/invitations/%s/revoke", c.Endpoint, opts.Invitation)

	req, err := http.NewRequest(http.MethodPost, endpoint, nil)
	if err != nil {
		return Invitation{}, err
	}
	req = req.WithContext(ctx)
	req.Header.Set("User-Agent", "workos-go/"+workos.Version)
	req.Header.Set("Authorization", "Bearer "+c.APIKey)
	req.Header.Set("Content-Type", "application/json")

	res, err := c.HTTPClient.Do(req)
	if err != nil {
		return Invitation{}, err
	}
	defer res.Body.Close()

	if err = workos_errors.TryGetHTTPError(res); err != nil {
		return Invitation{}, err
	}

	var body Invitation
	dec := json.NewDecoder(res.Body)
	err = dec.Decode(&body)

	return body, err
}

func (c *Client) GetJWKSURL(clientID string) (*url.URL, error) {
	if clientID == "" {
		return nil, errors.New("clientID must not be blank")
	}

	u, err := url.ParseRequestURI(c.Endpoint + "/sso/jwks/" + clientID)
	if err != nil {
		return nil, err
	}

	return u, nil
}

type GetLogoutURLOpts struct {
	// The ID of the session that will end. This is in the `sid` claim of the
	// AccessToken
	//
	// REQUIRED
	SessionID string
}

func (c *Client) GetLogoutURL(opts GetLogoutURLOpts) (*url.URL, error) {
	if opts.SessionID == "" {
		return nil, errors.New("incomplete arguments: missing SessionID")
	}

	u, err := url.ParseRequestURI(c.Endpoint + "/user_management/sessions/logout")
	if err != nil {
		return nil, err
	}

	query := make(url.Values, 1)
	query.Set("session_id", opts.SessionID)
	u.RawQuery = query.Encode()

	return u, nil
}

func (c *Client) RevokeSession(ctx context.Context, opts RevokeSessionOpts) error {
	jsonData, err := json.Marshal(opts)
	if err != nil {
		return err
	}

	req, err := http.NewRequest(
		http.MethodPost,
		fmt.Sprintf("%s/user_management/sessions/revoke", c.Endpoint),
		bytes.NewBuffer(jsonData),
	)
	if err != nil {
		return err
	}
	req = req.WithContext(ctx)
	req.Header.Set("User-Agent", "workos-go/"+workos.Version)
	req.Header.Set("Authorization", "Bearer "+c.APIKey)
	req.Header.Set("Content-Type", "application/json")

	res, err := c.HTTPClient.Do(req)
	if err != nil {
		return err
	}
	defer res.Body.Close()

	if err = workos_errors.TryGetHTTPError(res); err != nil {
		return err
	}

	return nil
}<|MERGE_RESOLUTION|>--- conflicted
+++ resolved
@@ -263,16 +263,15 @@
 	// If the user is not a member of any organizations, this is null.
 	OrganizationID string `json:"organization_id"`
 
-<<<<<<< HEAD
-	// Present if the authenticated user is being impersonated.
-	Impersonator *Impersonator `json:"impersonator"`
-=======
 	// The AccessToken can be validated to confirm that a user has an active session.
 	AccessToken string `json:"access_token"`
 
 	// This RefreshToken can be used to obtain a new AccessToken using
 	// `AuthenticateWithRefreshToken`
 	RefreshToken string `json:"refresh_token"`
+
+	// Present if the authenticated user is being impersonated.
+	Impersonator *Impersonator `json:"impersonator"`
 }
 
 type RefreshAuthenticationResponse struct {
@@ -282,7 +281,6 @@
 	// This RefreshToken can be used to obtain a new AccessToken using
 	// `AuthenticateWithRefreshToken`
 	RefreshToken string `json:"refresh_token"`
->>>>>>> 89cdb9d9
 }
 
 type SendVerificationEmailOpts struct {
