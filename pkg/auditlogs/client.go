package auditlogs

import (
	"bytes"
	"context"
	"encoding/json"
	"fmt"
	"net/http"
	"sync"
	"time"

	"github.com/google/go-querystring/query"
	"github.com/workos/workos-go/v4/pkg/common"
	"github.com/workos/workos-go/v4/pkg/workos_errors"

	"github.com/workos/workos-go/v4/internal/workos"
)

// ResponseLimit is the default number of records to limit a response to.
const ResponseLimit = 10

// Order represents the order of records.
type Order string

// Constants that enumerate the available orders.
const (
	Asc  Order = "asc"
	Desc Order = "desc"
)

// Client represents a client that performs auditlogs requests to WorkOS API.
type Client struct {
	// The WorkOS API key. It can be found in
	// https://dashboard.workos.com/api-keys.
	APIKey string

	// The http.Client that is used to post Audit Log events to WorkOS. Defaults
	// to http.Client.
	HTTPClient *http.Client

	// The WorkOS API URL. Defaults to https://api.workos.com.
	Endpoint string

	// The endpoint used to request WorkOS AuditLog events creation endpoint.
	// Defaults to https://api.workos.com/audit_logs/events.
	EventsEndpoint string

	// The endpoint used to request WorkOS AuditLog events creation endpoint.
	// Defaults to https://api.workos.com/audit_logs/exports.
	ExportsEndpoint string

	// The function used to encode in JSON. Defaults to json.Marshal.
	JSONEncode func(v interface{}) ([]byte, error)

	once sync.Once
}

// CreateEventOpts represents arguments to create an Audit Logs event.
type CreateEventOpts struct {
	// Organization identifier
	OrganizationID string `json:"organization_id" binding:"required"`

	// Event payload
	Event Event `json:"event" binding:"required"`

	// If no key is provided or the key is empty, the key will not be attached
	// to the request.
	IdempotencyKey string `json:"-"`
}

type Event struct {
	// Represents the activity performed by the actor.
	Action string `json:"action"`

	// The schema version of the event
	Version int `json:"version,omitempty"`

	// The time when the event occurred.
	// Defaults to time.Now().
	OccurredAt time.Time `json:"occurred_at"`

	// Describes the entity that generated the event
	Actor Actor `json:"actor"`

	// List of event target
	Targets []Target `json:"targets"`

	// Attributes of event context
	Context Context `json:"context"`

	// Event metadata.
	Metadata map[string]interface{} `json:"metadata,omitempty"`
}

// Context describes the event location and user agent
type Context struct {
	// Place from where the event is fired
	Location string `json:"location"`

	// User Agent identity information of the event actor
	UserAgent string `json:"user_agent"`
}

// Target describes event entity's
type Target struct {
	ID string `json:"id"`

	Name string `json:"name"`

	Type string `json:"type"`

	Metadata map[string]interface{} `json:"metadata,omitempty"`
}

// Actor describes the entity that generated the event
type Actor struct {
	ID string `json:"id"`

	Name string `json:"name"`

	Type string `json:"type"`

	Metadata map[string]interface{} `json:"metadata,omitempty"`
}

type CreateExportOpts struct {
	// Organization identifier
	OrganizationID string `json:"organization_id"`

	// ISO-8601 start datetime the date range filter
	RangeStart string `json:"range_start"`

	// ISO-8601 start datetime the date range filter
	RangeEnd string `json:"range_end"`

	// Optional list of actions to filter
	Actions []string `json:"actions,omitempty"`

	// Deprecated - use `ActorNames` instead
	Actors []string `json:"actors,omitempty"`

	// Optional list of actor names to filter by
	ActorNames []string `json:"actor_names,omitempty"`

	// Optional list of actor ids to filter by
	ActorIds []string `json:"actor_ids,omitempty"`

	// Optional list of targets to filter
	Targets []string `json:"targets,omitempty"`
}

// AuditLogExportState represents the active state of an AuditLogExport.
type AuditLogExportState string

// Constants that enumerate the state of a AuditLogExport.
const (
	Ready   AuditLogExportState = "Ready"
	Pending AuditLogExportState = "Pending"
	Error   AuditLogExportState = "Error"
)

type AuditLogExportObject string

const AuditLogExportObjectName AuditLogExportObject = "audit_log_export"

type AuditLogExport struct {
	// Object will always be set to 'audit_log_export'
	Object AuditLogExportObject `json:"object"`

	// AuditLogExport identifier
	ID string `json:"id"`

	// State is the active state of AuditLogExport
	State AuditLogExportState `json:"state"`

	// URL for downloading the exported logs
	URL string `json:"url"`

	// AuditLogExport's created at date
	CreatedAt string `json:"created_at"`

	// AuditLogExport's updated at date
	UpdatedAt string `json:"updated_at"`
}

type GetExportOpts struct {
	ExportID string `json:"export_id" binding:"required"`
}

func (c *Client) init() {
	if c.HTTPClient == nil {
		c.HTTPClient = &http.Client{Timeout: 10 * time.Second}
	}

	if c.Endpoint == "" {
		c.Endpoint = "https://api.workos.com"
	}

	if c.EventsEndpoint == "" {
		c.EventsEndpoint = "https://api.workos.com/audit_logs/events"
	}

	if c.ExportsEndpoint == "" {
		c.ExportsEndpoint = "https://api.workos.com/audit_logs/exports"
	}

	if c.JSONEncode == nil {
		c.JSONEncode = json.Marshal
	}
}

type AuditLogActionSchemaMetadataProperty struct {
	Type     string `json:"type"`
	Nullable *bool  `json:"nullable,omitempty"`
}

type AuditLogActionSchemaMetadata struct {
	Type       string                                          `json:"type"`
<<<<<<< HEAD
	Properties map[string]AuditLogActionSchemaMetadataProperty `json:"metadata,omitempty"`
=======
	Properties map[string]AuditLogActionSchemaMetadataProperty `json:"properties,omitempty"`
>>>>>>> f955b0c9
}

type AuditLogActionSchemaActor struct {
	ID       string                       `json:"id"`
	Name     string                       `json:"name"`
	Type     string                       `json:"type"`
	Metadata AuditLogActionSchemaMetadata `json:"metadata,omitempty"`
}

type AuditLogActionSchemaTarget struct {
	ID       string                       `json:"id"`
	Name     string                       `json:"name"`
	Type     string                       `json:"type"`
	Metadata AuditLogActionSchemaMetadata `json:"metadata,omitempty"`
}

type AuditLogActionSchema struct {
	Version  int                          `json:"version"`
	Actor    AuditLogActionSchemaActor    `json:"actor"`
	Targets  []AuditLogActionSchemaTarget `json:"targets"`
<<<<<<< HEAD
	Context  Context                      `json:"context"`
=======
	Context  Context                      `json:"context,omitempty"`
>>>>>>> f955b0c9
	Metadata AuditLogActionSchemaMetadata `json:"metadata,omitempty"`
}

type AuditLogAction struct {
	Name   string               `json:"name"`
	Schema AuditLogActionSchema `json:"schema"`
<<<<<<< HEAD
	// The timestamp of when the Organization was created.
	CreatedAt string `json:"created_at"`
	// The timestamp of when the Organization was updated.
=======
	// The timestamp of when the Audit Log Action was created.
	CreatedAt string `json:"created_at"`
	// The timestamp of when the Audit Log Action was updated.
>>>>>>> f955b0c9
	UpdatedAt string `json:"updated_at"`
}

// ListActionsOpts contains the options to request Audit Log Actions.
type ListActionsOpts struct {
	// Maximum number of records to return.
	Limit int `url:"limit,omitempty"`

	// The order in which to paginate records.
	Order Order `url:"order,omitempty"`

	// Pagination cursor to receive records before a provided Organization ID.
	Before string `url:"before,omitempty"`

	// Pagination cursor to receive records after a provided Organization ID.
	After string `url:"after,omitempty"`
}

// ListActionsResponse describes the response structure when requesting
// Audit Log Actions.
type ListActionsResponse struct {
	// List of Audit Log Actions.
	Data []AuditLogAction `json:"data"`

	// Cursor pagination options.
	ListMetadata common.ListMetadata `json:"list_metadata"`
}

// CreateEvent creates an Audit Log event.
func (c *Client) CreateEvent(ctx context.Context, e CreateEventOpts) error {
	c.once.Do(c.init)

	e.Event.OccurredAt = defaultTime(e.Event.OccurredAt)

	data, err := c.JSONEncode(e)
	if err != nil {
		return err
	}

	req, err := http.NewRequest(http.MethodPost, c.EventsEndpoint, bytes.NewBuffer(data))
	if err != nil {
		return err
	}
	req = req.WithContext(ctx)
	req.Header.Set("Content-Type", "application/json")
	req.Header.Set("Authorization", "Bearer "+c.APIKey)
	req.Header.Set("User-Agent", "workos-go/"+workos.Version)

	if e.IdempotencyKey != "" {
		req.Header.Set("Idempotency-Key", e.IdempotencyKey)
	}

	res, err := c.HTTPClient.Do(req)
	if err != nil {
		return err
	}
	defer res.Body.Close()

	return workos_errors.TryGetHTTPError(res)
}

// CreateExport creates an export of Audit Log events. You can specify some filters.
func (c *Client) CreateExport(ctx context.Context, e CreateExportOpts) (AuditLogExport, error) {
	c.once.Do(c.init)

	data, err := c.JSONEncode(e)
	if err != nil {
		return AuditLogExport{}, err
	}

	req, err := http.NewRequest(http.MethodPost, c.ExportsEndpoint, bytes.NewBuffer(data))
	if err != nil {
		return AuditLogExport{}, err
	}
	req = req.WithContext(ctx)
	req.Header.Set("Content-Type", "application/json")
	req.Header.Set("Authorization", "Bearer "+c.APIKey)
	req.Header.Set("User-Agent", "workos-go/"+workos.Version)

	res, err := c.HTTPClient.Do(req)
	if err != nil {
		return AuditLogExport{}, err
	}
	defer res.Body.Close()

	if err = workos_errors.TryGetHTTPError(res); err != nil {
		return AuditLogExport{}, err
	}

	var body AuditLogExport
	dec := json.NewDecoder(res.Body)
	err = dec.Decode(&body)
	return body, err
}

// GetExport retrieves an export of Audit Log events
func (c *Client) GetExport(ctx context.Context, e GetExportOpts) (AuditLogExport, error) {
	c.once.Do(c.init)

	req, err := http.NewRequest(http.MethodGet, c.ExportsEndpoint+"/"+e.ExportID, nil)
	if err != nil {
		return AuditLogExport{}, err
	}
	req = req.WithContext(ctx)
	req.Header.Set("Content-Type", "application/json")
	req.Header.Set("Authorization", "Bearer "+c.APIKey)
	req.Header.Set("User-Agent", "workos-go/"+workos.Version)

	res, err := c.HTTPClient.Do(req)
	if err != nil {
		return AuditLogExport{}, err
	}
	defer res.Body.Close()

	if err = workos_errors.TryGetHTTPError(res); err != nil {
		return AuditLogExport{}, err
	}

	var body AuditLogExport
	dec := json.NewDecoder(res.Body)
	err = dec.Decode(&body)
	return body, err
}

// ListActions gets a list of Audit Log Actions.
func (c *Client) ListActions(
	ctx context.Context,
	opts ListActionsOpts,
) (ListActionsResponse, error) {
	c.once.Do(c.init)

	endpoint := fmt.Sprintf("%s/audit_logs/actions", c.Endpoint)
	req, err := http.NewRequest(
		http.MethodGet,
		endpoint,
		nil,
	)
	if err != nil {
		return ListActionsResponse{}, err
	}

	req = req.WithContext(ctx)
	req.Header.Set("Authorization", "Bearer "+c.APIKey)
	req.Header.Set("Content-Type", "application/json")
	req.Header.Set("User-Agent", "workos-go/"+workos.Version)

	if opts.Limit == 0 {
		opts.Limit = ResponseLimit
	}

	if opts.Order == "" {
		opts.Order = Desc
	}

	q, err := query.Values(opts)
	if err != nil {
		return ListActionsResponse{}, err
	}

	req.URL.RawQuery = q.Encode()

	res, err := c.HTTPClient.Do(req)
	if err != nil {
		return ListActionsResponse{}, err
	}
	defer res.Body.Close()

	if err = workos_errors.TryGetHTTPError(res); err != nil {
		return ListActionsResponse{}, err
	}

	var body ListActionsResponse
	dec := json.NewDecoder(res.Body)
	err = dec.Decode(&body)
	return body, err
}

func defaultTime(t time.Time) time.Time {
	if t == (time.Time{}) {
		t = time.Now().UTC()
	}
	return t
}<|MERGE_RESOLUTION|>--- conflicted
+++ resolved
@@ -216,11 +216,7 @@
 
 type AuditLogActionSchemaMetadata struct {
 	Type       string                                          `json:"type"`
-<<<<<<< HEAD
-	Properties map[string]AuditLogActionSchemaMetadataProperty `json:"metadata,omitempty"`
-=======
 	Properties map[string]AuditLogActionSchemaMetadataProperty `json:"properties,omitempty"`
->>>>>>> f955b0c9
 }
 
 type AuditLogActionSchemaActor struct {
@@ -241,26 +237,16 @@
 	Version  int                          `json:"version"`
 	Actor    AuditLogActionSchemaActor    `json:"actor"`
 	Targets  []AuditLogActionSchemaTarget `json:"targets"`
-<<<<<<< HEAD
-	Context  Context                      `json:"context"`
-=======
 	Context  Context                      `json:"context,omitempty"`
->>>>>>> f955b0c9
 	Metadata AuditLogActionSchemaMetadata `json:"metadata,omitempty"`
 }
 
 type AuditLogAction struct {
 	Name   string               `json:"name"`
 	Schema AuditLogActionSchema `json:"schema"`
-<<<<<<< HEAD
-	// The timestamp of when the Organization was created.
-	CreatedAt string `json:"created_at"`
-	// The timestamp of when the Organization was updated.
-=======
 	// The timestamp of when the Audit Log Action was created.
 	CreatedAt string `json:"created_at"`
 	// The timestamp of when the Audit Log Action was updated.
->>>>>>> f955b0c9
 	UpdatedAt string `json:"updated_at"`
 }
 
